name: Pull Request

on:
  workflow_dispatch:
  pull_request:

concurrency:
  # github.workflow: name of the workflow, so that we don't cancel other workflows
  # github.event.pull_request.number || github.ref: pull request number or branch name if not a pull request
  group: ${{ github.workflow }}-${{ github.event.pull_request.number || github.ref }}
  # Cancel in-progress runs when a new workflow with the same group name is triggered
  # This avoids workflow runs on both pushes and PRs
  cancel-in-progress: true

jobs:
  style:
    runs-on: ubuntu-latest
    steps:
      - uses: actions/checkout@v4
      - name: Setup Python
        uses: actions/setup-python@v4
        with:
          python-version: 3.11

      - name: Check formatting with pre-commit
        run: |
          python -m pip install pre-commit
          pre-commit run ruff

  integration_tests:
    needs: style
    runs-on: ${{ matrix.os }}
    strategy:
      fail-fast: false
      matrix:
        os: [ubuntu-latest, windows-latest, macos-latest, macos-14]
        python-version: ["3.12"]

    name: Integration tests (${{ matrix.os }} / Python ${{ matrix.python-version }})

    steps:
      - uses: actions/checkout@v4
      - name: Set up Python ${{ matrix.python-version }}
        uses: actions/setup-python@v4
        with:
          python-version: ${{ matrix.python-version }}
      - name: Install dependencies
        run: |
          python -m pip install --upgrade pip nox[uv]

      - name: Integration tests
        run: |
          nox -s integration

  unit_tests:
    needs: style
    runs-on: ${{ matrix.os }}
    strategy:
      fail-fast: false
      matrix:
        os: [ubuntu-latest, windows-latest, macos-13, macos-14]
        python-version: ["3.9", "3.10", "3.11", "3.12"]
        exclude: # We run the coverage tests on Ubuntu with Python 3.12
          - os: ubuntu-latest
            python-version: "3.12"

    name: Unit tests (${{ matrix.os }} / Python ${{ matrix.python-version }})

    steps:
      - uses: actions/checkout@v4
      - name: Set up Python ${{ matrix.python-version }}
        uses: actions/setup-python@v4
        with:
          python-version: ${{ matrix.python-version }}
      - name: Install dependencies
        run: |
          python -m pip install --upgrade pip nox[uv]

      - name: Unit tests
        run: |
          nox -s unit

  example_tests:
    needs: style
    runs-on: ${{ matrix.os }}
    strategy:
      fail-fast: false
      matrix:
        os: [ubuntu-latest, windows-latest, macos-latest, macos-14]
        python-version: ["3.12"]

    name: Test examples (${{ matrix.os }} / Python ${{ matrix.python-version }})

    steps:
      - uses: actions/checkout@v4
      - name: Set up Python ${{ matrix.python-version }}
        uses: actions/setup-python@v4
        with:
          python-version: ${{ matrix.python-version }}
      - name: Install dependencies
        run: |
          python -m pip install --upgrade pip nox[uv]

      - name: Run examples
        run: |
          nox -s examples

  # Runs only on Ubuntu with Python 3.12
  check_coverage:
    needs: style
    runs-on: ubuntu-latest
    strategy:
      fail-fast: false
    name: Coverage tests (ubuntu-latest / Python 3.12)

    steps:
      - name: Check out PyBOP repository
        uses: actions/checkout@v4
      - name: Set up Python 3.12
        id: setup-python
        uses: actions/setup-python@v4
        with:
          python-version: 3.12
          cache: 'pip'
          cache-dependency-path: setup.py

      - name: Install dependencies
<<<<<<< HEAD
        run: |
          python -m pip install --upgrade pip nox[uv]
=======
        run: python -m pip install --upgrade pip nox[uv]

>>>>>>> 490273ba
      - name: Run coverage tests for Ubuntu with Python 3.12 and generate report
        run: nox -s coverage

      - name: Upload coverage report
        uses: codecov/codecov-action@v4
        with:
          fail_ci_if_error: true
          verbose: true
          token: ${{ secrets.CODECOV_TOKEN }}<|MERGE_RESOLUTION|>--- conflicted
+++ resolved
@@ -125,13 +125,8 @@
           cache-dependency-path: setup.py
 
       - name: Install dependencies
-<<<<<<< HEAD
-        run: |
-          python -m pip install --upgrade pip nox[uv]
-=======
         run: python -m pip install --upgrade pip nox[uv]
 
->>>>>>> 490273ba
       - name: Run coverage tests for Ubuntu with Python 3.12 and generate report
         run: nox -s coverage
 
