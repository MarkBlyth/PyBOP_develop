# [Unreleased](https://github.com/pybop-team/PyBOP)

## Features

<<<<<<< HEAD
- [#275](https://github.com/pybop-team/PyBOP/pull/275) - Adds Maximum a Posteriori (MAP) cost function with corresponding tests.
=======
- [#273](https://github.com/pybop-team/PyBOP/pull/273) - Adds notebooks to nox examples session and updates CI workflows for change.
- [#250](https://github.com/pybop-team/PyBOP/pull/250) - Adds DFN, MPM, MSMR models and moves multiple construction variables to BaseEChem. Adds exception catch on simulate & simulateS1.
>>>>>>> 8cb625ae
- [#241](https://github.com/pybop-team/PyBOP/pull/241) - Adds experimental circuit model fitting notebook with LG M50 data.
- [#268](https://github.com/pybop-team/PyBOP/pull/268) - Fixes the GitHub Release artifact uploads, allowing verification of
codesigned binaries and source distributions via `sigstore-python`.
- [#79](https://github.com/pybop-team/PyBOP/issues/79) - Adds BPX as a dependency and imports BPX support from PyBaMM.
- [#267](https://github.com/pybop-team/PyBOP/pull/267) - Add classifiers to pyproject.toml, update project.urls.
- [#195](https://github.com/pybop-team/PyBOP/issues/195) - Adds the Nelder-Mead optimiser from PINTS as another option.

## Bug Fixes

- [#270](https://github.com/pybop-team/PyBOP/pull/270) - Updates PR template.
- [#91](https://github.com/pybop-team/PyBOP/issues/91) - Adds a check on the number of parameters for CMAES and makes XNES the default optimiser.

# [v24.3](https://github.com/pybop-team/PyBOP/tree/v24.3) - 2024-03-25

## Features

- [#245](https://github.com/pybop-team/PyBOP/pull/245) - Updates ruff config for import linting.
- [#198](https://github.com/pybop-team/PyBOP/pull/198) - Adds default subplot trace options, removes `[]` in axis plots as per SI standard, add varying signal length to quick_plot, restores design optimisation execption.
- [#224](https://github.com/pybop-team/PyBOP/pull/224) - Updated prediction objects to dictionaries, cost class calculations, added `additional_variables` argument to problem class, updated scipy.minimize defualt method to Nelder-Mead, added gradient cost landscape plots with optional argument.
- [#179](https://github.com/pybop-team/PyBOP/pull/203) - Adds `asv` configuration for benchmarking and initial benchmark suite.
- [#218](https://github.com/pybop-team/PyBOP/pull/218) - Adds likelihood base class, `GaussianLogLikelihoodKnownSigma`, `GaussianLogLikelihood`, and `ProbabilityBased` cost function. As well as addition of a maximum likelihood estimation (MLE) example.
- [#185](https://github.com/pybop-team/PyBOP/pull/185) - Adds a pull request template, additional nox sessions `quick` for standard tests + docs, `pre-commit` for pre-commit, `test` to run all standard tests, `doctest` for docs.
- [#215](https://github.com/pybop-team/PyBOP/pull/215) - Adds `release_workflow.md` and updates `release_action.yaml`
- [#204](https://github.com/pybop-team/PyBOP/pull/204) - Splits integration, unit, examples, plots tests, update workflows. Adds pytest `--examples`, `--integration`, `--plots` args. Adds tests for coverage after removal of examples. Adds examples and integrations nox sessions. Adds `pybop.RMSE._evaluateS1()` method
- [#206](https://github.com/pybop-team/PyBOP/pull/206) - Adds Python 3.12 support with corresponding github actions changes.
- [#18](https://github.com/pybop-team/PyBOP/pull/18) - Adds geometric parameter fitting capability, via `model.rebuild()` with `model.rebuild_parameters`.
- [#203](https://github.com/pybop-team/PyBOP/pull/203) - Adds support for modern Python packaging via a `pyproject.toml` file and configures the `pytest` test runner and `ruff` linter to use their configurations stored as declarative metadata.
- [#123](https://github.com/pybop-team/PyBOP/issues/123) - Configures scheduled tests to run against the last three PyPI releases of PyBaMM via dynamic GitHub Actions matrix generation.
- [#187](https://github.com/pybop-team/PyBOP/issues/187) - Adds M1 Github runner to `test_on_push` workflow, updt. self-hosted supported python versions in scheduled tests.
- [#118](https://github.com/pybop-team/PyBOP/issues/118) - Adds example jupyter notebooks.
- [#151](https://github.com/pybop-team/PyBOP/issues/151) - Adds a standalone version of the Problem class.
- [#12](https://github.com/pybop-team/PyBOP/issues/12) - Adds initial implementation of an Observer class and an unscented Kalman filter.
- [#190](https://github.com/pybop-team/PyBOP/issues/190) - Adds a second example design cost, namely the VolumetricEnergyDensity.

## Bug Fixes

- [#259](https://github.com/pybop-team/PyBOP/pull/259) - Fix gradient calculation from `model.simulateS1` to remove cross-polution and refactor cost._evaluateS1 for fitting costs.
- [#233](https://github.com/pybop-team/PyBOP/pull/233) - Enforces model rebuild on initialisation of a Problem to allow a change of experiment, fixes if statement triggering current function update, updates `predictions` to `simulation` to keep distinction between `predict` and `simulate` and adds `test_changes`.
- [#123](https://github.com/pybop-team/PyBOP/issues/123) - Reinstates check for availability of parameter sets via PyBaMM upon retrieval by `pybop.ParameterSet.pybamm()`.
- [#196](https://github.com/pybop-team/PyBOP/issues/196) - Fixes failing observer cost tests.
- [#63](https://github.com/pybop-team/PyBOP/issues/63) - Removes NLOpt Optimiser from future releases. This is to support deployment to the Apple M-Series platform.
- [#164](https://github.com/pybop-team/PyBOP/issues/164) - Fixes convergence issues with gradient-based optimisers, changes default `model.check_params()` to allow infeasible solutions during optimisation iterations. Adds a feasibility check on the optimal parameters.
- [#211](https://github.com/pybop-team/PyBOP/issues/211) - Allows a subset of parameter bounds or bounds=None to be passed, returning warnings where needed.

# [v23.12](https://github.com/pybop-team/PyBOP/tree/v23.12) - 2023-12-19

## Features

- [#141](https://github.com/pybop-team/PyBOP/pull/141) - Adds documentation with Sphinx and PyData Sphinx Theme. Updates docstrings across package, relocates `costs` and `dataset` to top-level of package. Adds noxfile session and deployment workflow for docs.
- [#131](https://github.com/pybop-team/PyBOP/issues/131) - Adds `SciPyDifferentialEvolution` optimiser, adds functionality for user-selectable maximum iteration limit to `SciPyMinimize`, `NLoptOptimize`, and `BaseOptimiser` classes.
- [#107](https://github.com/pybop-team/PyBOP/issues/107) - Adds Equivalent Circuit Model (ECM) with examples, Import/Export parameter methods `ParameterSet.import_parameter` and `ParameterSet.export_parameters`, updates default FittingProblem.signal definition to `"Voltage [V]"`, and testing infrastructure
- [#127](https://github.com/pybop-team/PyBOP/issues/127) - Adds Windows and macOS runners to the `test_on_push` action
- [#114](https://github.com/pybop-team/PyBOP/issues/114) - Adds standard plotting class `pybop.StandardPlot()` via plotly backend
- [#114](https://github.com/pybop-team/PyBOP/issues/114) - Adds `quick_plot()`, `plot_convergence()`, and `plot_cost2d()` methods
- [#114](https://github.com/pybop-team/PyBOP/issues/114) - Adds a SciPy minimize example and logging for non-Pints optimisers
- [#116](https://github.com/pybop-team/PyBOP/issues/116) - Adds PSO, SNES, XNES, ADAM, and IPropMin optimisers to PintsOptimisers() class
- [#38](https://github.com/pybop-team/PyBOP/issues/38) - Restructures the Problem classes ahead of adding a design optimisation example
- [#38](https://github.com/pybop-team/PyBOP/issues/38) - Updates tests and adds a design optimisation example script `spme_max_energy`
- [#120](https://github.com/pybop-team/PyBOP/issues/120) - Updates the parameterisation test settings including the number of iterations
- [#145](https://github.com/pybop-team/PyBOP/issues/145) - Reformats Dataset to contain a dictionary and signal into a list of strings

## Bug Fixes

- [#182](https://github.com/pybop-team/PyBOP/pull/182) - Allow square-brackets indexing of Dataset

# [v23.11](https://github.com/pybop-team/PyBOP/releases/tag/v23.11)
- Initial release
- Adds Pints, NLOpt, and SciPy optimisers
- Adds SumofSquareError and RootMeanSquareError cost functions
- Adds Parameter and Dataset classes<|MERGE_RESOLUTION|>--- conflicted
+++ resolved
@@ -2,12 +2,9 @@
 
 ## Features
 
-<<<<<<< HEAD
 - [#275](https://github.com/pybop-team/PyBOP/pull/275) - Adds Maximum a Posteriori (MAP) cost function with corresponding tests.
-=======
 - [#273](https://github.com/pybop-team/PyBOP/pull/273) - Adds notebooks to nox examples session and updates CI workflows for change.
 - [#250](https://github.com/pybop-team/PyBOP/pull/250) - Adds DFN, MPM, MSMR models and moves multiple construction variables to BaseEChem. Adds exception catch on simulate & simulateS1.
->>>>>>> 8cb625ae
 - [#241](https://github.com/pybop-team/PyBOP/pull/241) - Adds experimental circuit model fitting notebook with LG M50 data.
 - [#268](https://github.com/pybop-team/PyBOP/pull/268) - Fixes the GitHub Release artifact uploads, allowing verification of
 codesigned binaries and source distributions via `sigstore-python`.
