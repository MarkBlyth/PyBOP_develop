# [Unreleased](https://github.com/pybop-team/PyBOP)

## Features

<<<<<<< HEAD
- [#321](https://github.com/pybop-team/PyBOP/pull/321) - Updates Prior classes with BaseClass, adds a `problem.sample_initial_conditions` method to improve stability of SciPy.Minimize optimiser.
=======
- [#249](https://github.com/pybop-team/PyBOP/pull/249) - Add WeppnerHuggins model and GITT example.
>>>>>>> ec5d2c13
- [#304](https://github.com/pybop-team/PyBOP/pull/304) - Decreases the testing suite completion time.
- [#301](https://github.com/pybop-team/PyBOP/pull/301) - Updates default echem solver to "fast with events" mode.
- [#251](https://github.com/pybop-team/PyBOP/pull/251) - Increment PyBaMM > v23.5, remove redundant tests within integration tests, increment citation version, fix examples with incorrect model definitions.
- [#285](https://github.com/pybop-team/PyBOP/pull/285) - Drop support for Python 3.8.
- [#275](https://github.com/pybop-team/PyBOP/pull/275) - Adds Maximum a Posteriori (MAP) cost function with corresponding tests.
- [#273](https://github.com/pybop-team/PyBOP/pull/273) - Adds notebooks to nox examples session and updates CI workflows for change.
- [#250](https://github.com/pybop-team/PyBOP/pull/250) - Adds DFN, MPM, MSMR models and moves multiple construction variables to BaseEChem. Adds exception catch on simulate & simulateS1.
- [#241](https://github.com/pybop-team/PyBOP/pull/241) - Adds experimental circuit model fitting notebook with LG M50 data.
- [#268](https://github.com/pybop-team/PyBOP/pull/268) - Fixes the GitHub Release artifact uploads, allowing verification of
codesigned binaries and source distributions via `sigstore-python`.
- [#79](https://github.com/pybop-team/PyBOP/issues/79) - Adds BPX as a dependency and imports BPX support from PyBaMM.
- [#267](https://github.com/pybop-team/PyBOP/pull/267) - Add classifiers to pyproject.toml, update project.urls.
- [#195](https://github.com/pybop-team/PyBOP/issues/195) - Adds the Nelder-Mead optimiser from PINTS as another option.

## Bug Fixes

- [#321](https://github.com/pybop-team/PyBOP/pull/321) - Improves `integration/test_parameterisation` stability.
- [#317](https://github.com/pybop-team/PyBOP/pull/317) - Installs seed packages into `nox` sessions, ensuring that scheduled tests can pass.
- [#308](https://github.com/pybop-team/PyBOP/pull/308) - Enables testing on both macOS Intel and macOS ARM (Silicon) runners and fixes the scheduled tests.
- [#299](https://github.com/pybop-team/PyBOP/pull/299) - Bugfix multiprocessing support for Linux, MacOS, Windows (WSL) and improves coverage.
- [#270](https://github.com/pybop-team/PyBOP/pull/270) - Updates PR template.
- [#91](https://github.com/pybop-team/PyBOP/issues/91) - Adds a check on the number of parameters for CMAES and makes XNES the default optimiser.

# [v24.3](https://github.com/pybop-team/PyBOP/tree/v24.3) - 2024-03-25

## Features

- [#245](https://github.com/pybop-team/PyBOP/pull/245) - Updates ruff config for import linting.
- [#198](https://github.com/pybop-team/PyBOP/pull/198) - Adds default subplot trace options, removes `[]` in axis plots as per SI standard, add varying signal length to quick_plot, restores design optimisation execption.
- [#224](https://github.com/pybop-team/PyBOP/pull/224) - Updated prediction objects to dictionaries, cost class calculations, added `additional_variables` argument to problem class, updated scipy.minimize defualt method to Nelder-Mead, added gradient cost landscape plots with optional argument.
- [#179](https://github.com/pybop-team/PyBOP/pull/203) - Adds `asv` configuration for benchmarking and initial benchmark suite.
- [#218](https://github.com/pybop-team/PyBOP/pull/218) - Adds likelihood base class, `GaussianLogLikelihoodKnownSigma`, `GaussianLogLikelihood`, and `ProbabilityBased` cost function. As well as addition of a maximum likelihood estimation (MLE) example.
- [#185](https://github.com/pybop-team/PyBOP/pull/185) - Adds a pull request template, additional nox sessions `quick` for standard tests + docs, `pre-commit` for pre-commit, `test` to run all standard tests, `doctest` for docs.
- [#215](https://github.com/pybop-team/PyBOP/pull/215) - Adds `release_workflow.md` and updates `release_action.yaml`
- [#204](https://github.com/pybop-team/PyBOP/pull/204) - Splits integration, unit, examples, plots tests, update workflows. Adds pytest `--examples`, `--integration`, `--plots` args. Adds tests for coverage after removal of examples. Adds examples and integrations nox sessions. Adds `pybop.RMSE._evaluateS1()` method
- [#206](https://github.com/pybop-team/PyBOP/pull/206) - Adds Python 3.12 support with corresponding github actions changes.
- [#18](https://github.com/pybop-team/PyBOP/pull/18) - Adds geometric parameter fitting capability, via `model.rebuild()` with `model.rebuild_parameters`.
- [#203](https://github.com/pybop-team/PyBOP/pull/203) - Adds support for modern Python packaging via a `pyproject.toml` file and configures the `pytest` test runner and `ruff` linter to use their configurations stored as declarative metadata.
- [#123](https://github.com/pybop-team/PyBOP/issues/123) - Configures scheduled tests to run against the last three PyPI releases of PyBaMM via dynamic GitHub Actions matrix generation.
- [#187](https://github.com/pybop-team/PyBOP/issues/187) - Adds M1 Github runner to `test_on_push` workflow, updt. self-hosted supported python versions in scheduled tests.
- [#118](https://github.com/pybop-team/PyBOP/issues/118) - Adds example jupyter notebooks.
- [#151](https://github.com/pybop-team/PyBOP/issues/151) - Adds a standalone version of the Problem class.
- [#12](https://github.com/pybop-team/PyBOP/issues/12) - Adds initial implementation of an Observer class and an unscented Kalman filter.
- [#190](https://github.com/pybop-team/PyBOP/issues/190) - Adds a second example design cost, namely the VolumetricEnergyDensity.

## Bug Fixes

- [#259](https://github.com/pybop-team/PyBOP/pull/259) - Fix gradient calculation from `model.simulateS1` to remove cross-polution and refactor cost._evaluateS1 for fitting costs.
- [#233](https://github.com/pybop-team/PyBOP/pull/233) - Enforces model rebuild on initialisation of a Problem to allow a change of experiment, fixes if statement triggering current function update, updates `predictions` to `simulation` to keep distinction between `predict` and `simulate` and adds `test_changes`.
- [#123](https://github.com/pybop-team/PyBOP/issues/123) - Reinstates check for availability of parameter sets via PyBaMM upon retrieval by `pybop.ParameterSet.pybamm()`.
- [#196](https://github.com/pybop-team/PyBOP/issues/196) - Fixes failing observer cost tests.
- [#63](https://github.com/pybop-team/PyBOP/issues/63) - Removes NLOpt Optimiser from future releases. This is to support deployment to the Apple M-Series platform.
- [#164](https://github.com/pybop-team/PyBOP/issues/164) - Fixes convergence issues with gradient-based optimisers, changes default `model.check_params()` to allow infeasible solutions during optimisation iterations. Adds a feasibility check on the optimal parameters.
- [#211](https://github.com/pybop-team/PyBOP/issues/211) - Allows a subset of parameter bounds or bounds=None to be passed, returning warnings where needed.

# [v23.12](https://github.com/pybop-team/PyBOP/tree/v23.12) - 2023-12-19

## Features

- [#141](https://github.com/pybop-team/PyBOP/pull/141) - Adds documentation with Sphinx and PyData Sphinx Theme. Updates docstrings across package, relocates `costs` and `dataset` to top-level of package. Adds noxfile session and deployment workflow for docs.
- [#131](https://github.com/pybop-team/PyBOP/issues/131) - Adds `SciPyDifferentialEvolution` optimiser, adds functionality for user-selectable maximum iteration limit to `SciPyMinimize`, `NLoptOptimize`, and `BaseOptimiser` classes.
- [#107](https://github.com/pybop-team/PyBOP/issues/107) - Adds Equivalent Circuit Model (ECM) with examples, Import/Export parameter methods `ParameterSet.import_parameter` and `ParameterSet.export_parameters`, updates default FittingProblem.signal definition to `"Voltage [V]"`, and testing infrastructure
- [#127](https://github.com/pybop-team/PyBOP/issues/127) - Adds Windows and macOS runners to the `test_on_push` action
- [#114](https://github.com/pybop-team/PyBOP/issues/114) - Adds standard plotting class `pybop.StandardPlot()` via plotly backend
- [#114](https://github.com/pybop-team/PyBOP/issues/114) - Adds `quick_plot()`, `plot_convergence()`, and `plot_cost2d()` methods
- [#114](https://github.com/pybop-team/PyBOP/issues/114) - Adds a SciPy minimize example and logging for non-Pints optimisers
- [#116](https://github.com/pybop-team/PyBOP/issues/116) - Adds PSO, SNES, XNES, ADAM, and IPropMin optimisers to PintsOptimisers() class
- [#38](https://github.com/pybop-team/PyBOP/issues/38) - Restructures the Problem classes ahead of adding a design optimisation example
- [#38](https://github.com/pybop-team/PyBOP/issues/38) - Updates tests and adds a design optimisation example script `spme_max_energy`
- [#120](https://github.com/pybop-team/PyBOP/issues/120) - Updates the parameterisation test settings including the number of iterations
- [#145](https://github.com/pybop-team/PyBOP/issues/145) - Reformats Dataset to contain a dictionary and signal into a list of strings

## Bug Fixes

- [#182](https://github.com/pybop-team/PyBOP/pull/182) - Allow square-brackets indexing of Dataset

# [v23.11](https://github.com/pybop-team/PyBOP/releases/tag/v23.11)
- Initial release
- Adds Pints, NLOpt, and SciPy optimisers
- Adds SumofSquareError and RootMeanSquareError cost functions
- Adds Parameter and Dataset classes<|MERGE_RESOLUTION|>--- conflicted
+++ resolved
@@ -2,11 +2,8 @@
 
 ## Features
 
-<<<<<<< HEAD
 - [#321](https://github.com/pybop-team/PyBOP/pull/321) - Updates Prior classes with BaseClass, adds a `problem.sample_initial_conditions` method to improve stability of SciPy.Minimize optimiser.
-=======
 - [#249](https://github.com/pybop-team/PyBOP/pull/249) - Add WeppnerHuggins model and GITT example.
->>>>>>> ec5d2c13
 - [#304](https://github.com/pybop-team/PyBOP/pull/304) - Decreases the testing suite completion time.
 - [#301](https://github.com/pybop-team/PyBOP/pull/301) - Updates default echem solver to "fast with events" mode.
 - [#251](https://github.com/pybop-team/PyBOP/pull/251) - Increment PyBaMM > v23.5, remove redundant tests within integration tests, increment citation version, fix examples with incorrect model definitions.
