# [Unreleased](https://github.com/pybop-team/PyBOP)

## Features

<<<<<<< HEAD
- [#393](https://github.com/pybop-team/PyBOP/pull/383) - Adds Minkowski cost class, with example and tests
=======
- [#403](https://github.com/pybop-team/PyBOP/pull/403/) - Adds lychee link checking action.
>>>>>>> 4638a60f

## Bug Fixes


## Breaking Changes

# [v24.6](https://github.com/pybop-team/PyBOP/tree/v24.6) - 2024-07-08

## Features

- [#319](https://github.com/pybop-team/PyBOP/pull/319/) - Adds `CuckooSearch` optimiser with corresponding tests.
- [#359](https://github.com/pybop-team/PyBOP/pull/359/) - Aligning Inputs between problem, observer and model.
- [#379](https://github.com/pybop-team/PyBOP/pull/379) - Adds model.simulateS1 to weekly benchmarks.
- [#174](https://github.com/pybop-team/PyBOP/issues/174) - Adds new logo and updates Readme for accessibility.
- [#316](https://github.com/pybop-team/PyBOP/pull/316) - Adds Adam with weight decay (AdamW) optimiser, adds depreciation warning for pints.Adam implementation.
- [#271](https://github.com/pybop-team/PyBOP/issues/271) - Aligns the output of the optimisers via a generalisation of Result class.
- [#315](https://github.com/pybop-team/PyBOP/pull/315) - Updates __init__ structure to remove circular import issues and minimises dependancy imports across codebase for faster PyBOP module import. Adds type-hints to BaseModel and refactors rebuild parameter variables.
- [#236](https://github.com/pybop-team/PyBOP/issues/236) - Restructures the optimiser classes, adds a new optimisation API through direct construction and keyword arguments, and fixes the setting of `max_iterations`, and `_minimising`. Introduces `pybop.BaseOptimiser`, `pybop.BasePintsOptimiser`, and `pybop.BaseSciPyOptimiser` classes.
- [#322](https://github.com/pybop-team/PyBOP/pull/322) - Add `Parameters` class to store and access multiple parameters in one object.
- [#321](https://github.com/pybop-team/PyBOP/pull/321) - Updates Prior classes with BaseClass, adds a `problem.sample_initial_conditions` method to improve stability of SciPy.Minimize optimiser.
- [#249](https://github.com/pybop-team/PyBOP/pull/249) - Add WeppnerHuggins model and GITT example.
- [#304](https://github.com/pybop-team/PyBOP/pull/304) - Decreases the testing suite completion time.
- [#301](https://github.com/pybop-team/PyBOP/pull/301) - Updates default echem solver to "fast with events" mode.
- [#251](https://github.com/pybop-team/PyBOP/pull/251) - Increment PyBaMM > v23.5, remove redundant tests within integration tests, increment citation version, fix examples with incorrect model definitions.
- [#285](https://github.com/pybop-team/PyBOP/pull/285) - Drop support for Python 3.8.
- [#275](https://github.com/pybop-team/PyBOP/pull/275) - Adds Maximum a Posteriori (MAP) cost function with corresponding tests.
- [#273](https://github.com/pybop-team/PyBOP/pull/273) - Adds notebooks to nox examples session and updates CI workflows for change.
- [#250](https://github.com/pybop-team/PyBOP/pull/250) - Adds DFN, MPM, MSMR models and moves multiple construction variables to BaseEChem. Adds exception catch on simulate & simulateS1.
- [#241](https://github.com/pybop-team/PyBOP/pull/241) - Adds experimental circuit model fitting notebook with LG M50 data.
- [#268](https://github.com/pybop-team/PyBOP/pull/268) - Fixes the GitHub Release artifact uploads, allowing verification of codesigned binaries and source distributions via `sigstore-python`.
- [#79](https://github.com/pybop-team/PyBOP/issues/79) - Adds BPX as a dependency and imports BPX support from PyBaMM.
- [#267](https://github.com/pybop-team/PyBOP/pull/267) - Add classifiers to pyproject.toml, update project.urls.
- [#195](https://github.com/pybop-team/PyBOP/issues/195) - Adds the Nelder-Mead optimiser from PINTS as another option.

## Bug Fixes

- [#393](https://github.com/pybop-team/PyBOP/pull/393) - General integration test fixes. Adds UserWarning when using Plot2d with prior generated bounds.
- [#338](https://github.com/pybop-team/PyBOP/pull/338) - Fixes GaussianLogLikelihood class, adds integration tests, updates non-bounded parameter implementation by applying bounds from priors and `boundary_multiplier` argument. Bugfixes to CMAES construction.
- [#339](https://github.com/pybop-team/PyBOP/issues/339) - Updates the calculation of the cyclable lithium capacity in the spme_max_energy example.
- [#387](https://github.com/pybop-team/PyBOP/issues/387) - Adds keys to ParameterSet and updates ECM OCV check.
- [#380](https://github.com/pybop-team/PyBOP/pull/380) - Restore self._boundaries construction for `pybop.PSO`
- [#372](https://github.com/pybop-team/PyBOP/pull/372) - Converts `np.array` to `np.asarray` for Numpy v2.0 support.
- [#165](https://github.com/pybop-team/PyBOP/issues/165) - Stores the attempted and best parameter values and the best cost for each iteration in the log attribute of the optimiser and updates the associated plots.
- [#354](https://github.com/pybop-team/PyBOP/issues/354) - Fixes the calculation of the gradient in the `RootMeanSquaredError` cost.
- [#347](https://github.com/pybop-team/PyBOP/issues/347) - Resets options between MSMR tests to cope with a bug in PyBaMM v23.9 which is fixed in PyBaMM v24.1.
- [#337](https://github.com/pybop-team/PyBOP/issues/337) - Restores benchmarks, relaxes CI schedule for benchmarks and scheduled tests.
- [#231](https://github.com/pybop-team/PyBOP/issues/231) - Allows passing of keyword arguments to PyBaMM models and disables build on initialisation.
- [#321](https://github.com/pybop-team/PyBOP/pull/321) - Improves `integration/test_spm_parameterisation.py` stability, adds flakly pytest plugin, and `test_thevenin_parameterisation.py` integration test.
- [#330](https://github.com/pybop-team/PyBOP/issues/330) - Fixes implementation of default plotting options.
- [#317](https://github.com/pybop-team/PyBOP/pull/317) - Installs seed packages into `nox` sessions, ensuring that scheduled tests can pass.
- [#308](https://github.com/pybop-team/PyBOP/pull/308) - Enables testing on both macOS Intel and macOS ARM (Silicon) runners and fixes the scheduled tests.
- [#299](https://github.com/pybop-team/PyBOP/pull/299) - Bugfix multiprocessing support for Linux, MacOS, Windows (WSL) and improves coverage.
- [#270](https://github.com/pybop-team/PyBOP/pull/270) - Updates PR template.
- [#91](https://github.com/pybop-team/PyBOP/issues/91) - Adds a check on the number of parameters for CMAES and makes XNES the default optimiser.

## Breaking Changes

- [#322](https://github.com/pybop-team/PyBOP/pull/322) - Add `Parameters` class to store and access multiple parameters in one object (API change).
- [#285](https://github.com/pybop-team/PyBOP/pull/285) - Drop support for Python 3.8.
- [#251](https://github.com/pybop-team/PyBOP/pull/251) - Drop support for PyBaMM v23.5
- [#236](https://github.com/pybop-team/PyBOP/issues/236) - Restructures the optimiser classes (API change).

# [v24.3.1](https://github.com/pybop-team/PyBOP/tree/v24.3.1) - 2024-06-17

## Features


## Bug Fixes

- [#369](https://github.com/pybop-team/PyBOP/pull/369) - Upper pins Numpy < 2.0 due to breaking Pints' functionality.

# [v24.3](https://github.com/pybop-team/PyBOP/tree/v24.3) - 2024-03-25

## Features

- [#245](https://github.com/pybop-team/PyBOP/pull/245) - Updates ruff config for import linting.
- [#198](https://github.com/pybop-team/PyBOP/pull/198) - Adds default subplot trace options, removes `[]` in axis plots as per SI standard, add varying signal length to quick_plot, restores design optimisation execption.
- [#224](https://github.com/pybop-team/PyBOP/pull/224) - Updated prediction objects to dictionaries, cost class calculations, added `additional_variables` argument to problem class, updated scipy.minimize defualt method to Nelder-Mead, added gradient cost landscape plots with optional argument.
- [#179](https://github.com/pybop-team/PyBOP/pull/203) - Adds `asv` configuration for benchmarking and initial benchmark suite.
- [#218](https://github.com/pybop-team/PyBOP/pull/218) - Adds likelihood base class, `GaussianLogLikelihoodKnownSigma`, `GaussianLogLikelihood`, and `ProbabilityBased` cost function. As well as addition of a maximum likelihood estimation (MLE) example.
- [#185](https://github.com/pybop-team/PyBOP/pull/185) - Adds a pull request template, additional nox sessions `quick` for standard tests + docs, `pre-commit` for pre-commit, `test` to run all standard tests, `doctest` for docs.
- [#215](https://github.com/pybop-team/PyBOP/pull/215) - Adds `release_workflow.md` and updates `release_action.yaml`
- [#204](https://github.com/pybop-team/PyBOP/pull/204) - Splits integration, unit, examples, plots tests, update workflows. Adds pytest `--examples`, `--integration`, `--plots` args. Adds tests for coverage after removal of examples. Adds examples and integrations nox sessions. Adds `pybop.RMSE._evaluateS1()` method
- [#206](https://github.com/pybop-team/PyBOP/pull/206) - Adds Python 3.12 support with corresponding github actions changes.
- [#18](https://github.com/pybop-team/PyBOP/pull/18) - Adds geometric parameter fitting capability, via `model.rebuild()` with `model.rebuild_parameters`.
- [#203](https://github.com/pybop-team/PyBOP/pull/203) - Adds support for modern Python packaging via a `pyproject.toml` file and configures the `pytest` test runner and `ruff` linter to use their configurations stored as declarative metadata.
- [#123](https://github.com/pybop-team/PyBOP/issues/123) - Configures scheduled tests to run against the last three PyPI releases of PyBaMM via dynamic GitHub Actions matrix generation.
- [#187](https://github.com/pybop-team/PyBOP/issues/187) - Adds M1 Github runner to `test_on_push` workflow, updt. self-hosted supported python versions in scheduled tests.
- [#118](https://github.com/pybop-team/PyBOP/issues/118) - Adds example jupyter notebooks.
- [#151](https://github.com/pybop-team/PyBOP/issues/151) - Adds a standalone version of the Problem class.
- [#12](https://github.com/pybop-team/PyBOP/issues/12) - Adds initial implementation of an Observer class and an unscented Kalman filter.
- [#190](https://github.com/pybop-team/PyBOP/issues/190) - Adds a second example design cost, namely the VolumetricEnergyDensity.

## Bug Fixes

- [#259](https://github.com/pybop-team/PyBOP/pull/259) - Fix gradient calculation from `model.simulateS1` to remove cross-polution and refactor cost._evaluateS1 for fitting costs.
- [#233](https://github.com/pybop-team/PyBOP/pull/233) - Enforces model rebuild on initialisation of a Problem to allow a change of experiment, fixes if statement triggering current function update, updates `predictions` to `simulation` to keep distinction between `predict` and `simulate` and adds `test_changes`.
- [#123](https://github.com/pybop-team/PyBOP/issues/123) - Reinstates check for availability of parameter sets via PyBaMM upon retrieval by `pybop.ParameterSet.pybamm()`.
- [#196](https://github.com/pybop-team/PyBOP/issues/196) - Fixes failing observer cost tests.
- [#63](https://github.com/pybop-team/PyBOP/issues/63) - Removes NLOpt Optimiser from future releases. This is to support deployment to the Apple M-Series platform.
- [#164](https://github.com/pybop-team/PyBOP/issues/164) - Fixes convergence issues with gradient-based optimisers, changes default `model.check_params()` to allow infeasible solutions during optimisation iterations. Adds a feasibility check on the optimal parameters.
- [#211](https://github.com/pybop-team/PyBOP/issues/211) - Allows a subset of parameter bounds or bounds=None to be passed, returning warnings where needed.

# [v23.12](https://github.com/pybop-team/PyBOP/tree/v23.12) - 2023-12-19

## Features

- [#141](https://github.com/pybop-team/PyBOP/pull/141) - Adds documentation with Sphinx and PyData Sphinx Theme. Updates docstrings across package, relocates `costs` and `dataset` to top-level of package. Adds noxfile session and deployment workflow for docs.
- [#131](https://github.com/pybop-team/PyBOP/issues/131) - Adds `SciPyDifferentialEvolution` optimiser, adds functionality for user-selectable maximum iteration limit to `SciPyMinimize`, `NLoptOptimize`, and `BaseOptimiser` classes.
- [#107](https://github.com/pybop-team/PyBOP/issues/107) - Adds Equivalent Circuit Model (ECM) with examples, Import/Export parameter methods `ParameterSet.import_parameter` and `ParameterSet.export_parameters`, updates default FittingProblem.signal definition to `"Voltage [V]"`, and testing infrastructure
- [#127](https://github.com/pybop-team/PyBOP/issues/127) - Adds Windows and macOS runners to the `test_on_push` action
- [#114](https://github.com/pybop-team/PyBOP/issues/114) - Adds standard plotting class `pybop.StandardPlot()` via plotly backend
- [#114](https://github.com/pybop-team/PyBOP/issues/114) - Adds `quick_plot()`, `plot_convergence()`, and `plot_cost2d()` methods
- [#114](https://github.com/pybop-team/PyBOP/issues/114) - Adds a SciPy minimize example and logging for non-Pints optimisers
- [#116](https://github.com/pybop-team/PyBOP/issues/116) - Adds PSO, SNES, XNES, ADAM, and IPropMin optimisers to PintsOptimisers() class
- [#38](https://github.com/pybop-team/PyBOP/issues/38) - Restructures the Problem classes ahead of adding a design optimisation example
- [#38](https://github.com/pybop-team/PyBOP/issues/38) - Updates tests and adds a design optimisation example script `spme_max_energy`
- [#120](https://github.com/pybop-team/PyBOP/issues/120) - Updates the parameterisation test settings including the number of iterations
- [#145](https://github.com/pybop-team/PyBOP/issues/145) - Reformats Dataset to contain a dictionary and signal into a list of strings

## Bug Fixes

- [#182](https://github.com/pybop-team/PyBOP/pull/182) - Allow square-brackets indexing of Dataset

# [v23.11](https://github.com/pybop-team/PyBOP/releases/tag/v23.11)
- Initial release
- Adds Pints, NLOpt, and SciPy optimisers
- Adds SumofSquareError and RootMeanSquareError cost functions
- Adds Parameter and Dataset classes<|MERGE_RESOLUTION|>--- conflicted
+++ resolved
@@ -2,11 +2,8 @@
 
 ## Features
 
-<<<<<<< HEAD
 - [#393](https://github.com/pybop-team/PyBOP/pull/383) - Adds Minkowski cost class, with example and tests
-=======
 - [#403](https://github.com/pybop-team/PyBOP/pull/403/) - Adds lychee link checking action.
->>>>>>> 4638a60f
 
 ## Bug Fixes
 
