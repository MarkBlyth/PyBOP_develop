--- conflicted
+++ resolved
@@ -2,12 +2,9 @@
 
 ## Features
 
-<<<<<<< HEAD
 - [#241](https://github.com/pybop-team/PyBOP/pull/241) - Adds experimental circuit model fitting notebook with LG M50 data.
-=======
 - [#267](https://github.com/pybop-team/PyBOP/pull/267) - Add classifiers to pyproject.toml, update project.urls.
 - [#195](https://github.com/pybop-team/PyBOP/issues/195) - Adds the Nelder-Mead optimiser from PINTS as another option.
->>>>>>> ecf8be42
 
 ## Bug Fixes
 
