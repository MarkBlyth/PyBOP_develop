--- conflicted
+++ resolved
@@ -2,9 +2,7 @@
 
 ## Features
 
-<<<<<<< HEAD
 - [#241](https://github.com/pybop-team/PyBOP/pull/241) - Adds experimental circuit model fitting notebook with LG M50 data.
-=======
 
 ## Bug Fixes
 
@@ -12,7 +10,6 @@
 
 ## Features
 
->>>>>>> 34b7790d
 - [#245](https://github.com/pybop-team/PyBOP/pull/245) - Updates ruff config for import linting.
 - [#198](https://github.com/pybop-team/PyBOP/pull/198) - Adds default subplot trace options, removes `[]` in axis plots as per SI standard, add varying signal length to quick_plot, restores design optimisation execption.
 - [#224](https://github.com/pybop-team/PyBOP/pull/224) - Updated prediction objects to dictionaries, cost class calculations, added `additional_variables` argument to problem class, updated scipy.minimize defualt method to Nelder-Mead, added gradient cost landscape plots with optional argument.
