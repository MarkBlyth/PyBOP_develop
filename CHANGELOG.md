--- conflicted
+++ resolved
@@ -2,16 +2,12 @@
 
 ## Features
 
-<<<<<<< HEAD
-
 - [#6](https://github.com/pybop-team/PyBOP/issues/6) - Adds Monte Carlo functionality, with methods based on Pints' algorithms. A base class is added `BaseSampler`, in addition to `PintsBaseSampler`.
-=======
 - [#418](https://github.com/pybop-team/PyBOP/issues/418) - Wraps the `get_parameter_info` method from PyBaMM to get a dictionary of parameter names and types.
 - [#413](https://github.com/pybop-team/PyBOP/pull/413) - Adds `DesignCost` functionality to `WeightedCost` class with additional tests.
 - [#357](https://github.com/pybop-team/PyBOP/pull/357) - Adds `Transformation()` class with `LogTransformation()`, `IdentityTransformation()`, and `ScaledTransformation()`, `ComposedTransformation()` implementations with corresponding examples and tests.
 - [#427](https://github.com/pybop-team/PyBOP/issues/427) - Adds the nbstripout pre-commit hook to remove unnecessary metadata from notebooks.
 - [#327](https://github.com/pybop-team/PyBOP/issues/327) - Adds the `WeightedCost` subclass, defines when to evaluate a problem and adds the `spm_weighted_cost` example script.
->>>>>>> ebb03e41
 - [#393](https://github.com/pybop-team/PyBOP/pull/383) - Adds Minkowski and SumofPower cost classes, with an example and corresponding tests.
 - [#403](https://github.com/pybop-team/PyBOP/pull/403/) - Adds lychee link checking action.
 
