import numpy as np
import pytest

import pybop


class TestModelParameterisation:
    """
    A class to test the model parameterisation methods.
    """

    @pytest.fixture(autouse=True)
    def setup(self):
        self.ground_truth = np.array([0.55, 0.55]) + np.random.normal(
            loc=0.0, scale=0.05, size=2
        )

    @pytest.fixture
    def model(self):
        parameter_set = pybop.ParameterSet.pybamm("Chen2020")
        return pybop.lithium_ion.SPM(parameter_set=parameter_set)

    @pytest.fixture
    def parameters(self):
        return [
            pybop.Parameter(
                "Negative electrode active material volume fraction",
                prior=pybop.Gaussian(0.55, 0.05),
                bounds=[0.375, 0.75],
            ),
            pybop.Parameter(
                "Positive electrode active material volume fraction",
                prior=pybop.Gaussian(0.55, 0.05),
                # no bounds
            ),
        ]

    @pytest.fixture(params=[0.4, 0.7])
    def init_soc(self, request):
        return request.param

    @pytest.fixture(
        params=[
            pybop.GaussianLogLikelihoodKnownSigma,
            pybop.RootMeanSquaredError,
            pybop.SumSquaredError,
            pybop.MAP,
        ]
    )
    def cost_class(self, request):
        return request.param

    def noise(self, sigma, values):
        return np.random.normal(0, sigma, values)

    @pytest.fixture
    def spm_costs(self, model, parameters, cost_class, init_soc):
        # Form dataset
        solution = self.getdata(model, self.ground_truth, init_soc)
        dataset = pybop.Dataset(
            {
                "Time [s]": solution["Time [s]"].data,
                "Current function [A]": solution["Current [A]"].data,
                "Voltage [V]": solution["Voltage [V]"].data
                + self.noise(0.002, len(solution["Time [s]"].data)),
            }
        )

        # Define the cost to optimise
        problem = pybop.FittingProblem(model, parameters, dataset, init_soc=init_soc)
        if cost_class in [pybop.GaussianLogLikelihoodKnownSigma]:
            return cost_class(problem, sigma=[0.03, 0.03])
        elif cost_class in [pybop.MAP]:
            return cost_class(
                problem, pybop.GaussianLogLikelihoodKnownSigma, sigma=[0.03, 0.03]
            )
        else:
            return cost_class(problem)

    @pytest.mark.parametrize(
        "optimiser",
        [
            pybop.SciPyMinimize,
            pybop.SciPyDifferentialEvolution,
            pybop.Adam,
            pybop.CMAES,
            pybop.GradientDescent,
            pybop.IRPropMin,
            pybop.NelderMead,
            pybop.PSO,
            pybop.SNES,
            pybop.XNES,
        ],
    )
    @pytest.mark.integration
    def test_spm_optimisers(self, optimiser, spm_costs):
        # Some optimisers require a complete set of bounds
        if optimiser in [pybop.SciPyDifferentialEvolution, pybop.PSO]:
            spm_costs.problem.parameters[1].set_bounds(
                [0.3, 0.8]
            )  # Large range to ensure IC within bounds
            bounds = {"lower": [], "upper": []}
            for param in spm_costs.problem.parameters:
                bounds["lower"].append(param.bounds[0])
                bounds["upper"].append(param.bounds[1])
            spm_costs.problem.bounds = bounds
            spm_costs.bounds = bounds

        # Test each optimiser
        parameterisation = pybop.Optimisation(
            cost=spm_costs, optimiser=optimiser, sigma0=0.05
        )
        parameterisation.set_max_unchanged_iterations(iterations=35, threshold=1e-5)
        parameterisation.set_max_iterations(125)

        initial_cost = parameterisation.cost(spm_costs.x0)

<<<<<<< HEAD
        if optimiser in [pybop.GradientDescent]:
            if isinstance(spm_costs, pybop.GaussianLogLikelihoodKnownSigma):
=======
        if optimiser in [pybop.CMAES]:
            parameterisation.set_f_guessed_tracking(True)
            parameterisation.cost.problem.model.allow_infeasible_solutions = False
            assert parameterisation._use_f_guessed is True
            parameterisation.set_max_iterations(1)
            x, final_cost = parameterisation.run()

            parameterisation.set_f_guessed_tracking(False)
            parameterisation.set_max_iterations(125)

            x, final_cost = parameterisation.run()
            assert parameterisation._max_iterations == 125

        elif optimiser in [pybop.GradientDescent]:
            if isinstance(
                spm_costs, (pybop.GaussianLogLikelihoodKnownSigma, pybop.MAP)
            ):
>>>>>>> 8161d732
                parameterisation.optimiser.set_learning_rate(1.8e-5)
            else:
                parameterisation.optimiser.set_learning_rate(0.02)
            x, final_cost = parameterisation.run()

        elif optimiser in [pybop.SciPyMinimize]:
            parameterisation.cost.problem.model.allow_infeasible_solutions = False
            x, final_cost = parameterisation.run()

        else:
            x, final_cost = parameterisation.run()

        # Assertions
        assert initial_cost > final_cost
        np.testing.assert_allclose(x, self.ground_truth, atol=2.5e-2)

    @pytest.fixture
    def spm_two_signal_cost(self, parameters, model, cost_class):
        # Form dataset
        init_soc = 0.5
        solution = self.getdata(model, self.ground_truth, init_soc)
        dataset = pybop.Dataset(
            {
                "Time [s]": solution["Time [s]"].data,
                "Current function [A]": solution["Current [A]"].data,
                "Voltage [V]": solution["Voltage [V]"].data
                + self.noise(0.002, len(solution["Time [s]"].data)),
                "Bulk open-circuit voltage [V]": solution[
                    "Bulk open-circuit voltage [V]"
                ].data
                + self.noise(0.002, len(solution["Time [s]"].data)),
            }
        )

        # Define the cost to optimise
        signal = ["Voltage [V]", "Bulk open-circuit voltage [V]"]
        problem = pybop.FittingProblem(
            model, parameters, dataset, signal=signal, init_soc=init_soc
        )

        if cost_class in [pybop.GaussianLogLikelihoodKnownSigma]:
            return cost_class(problem, sigma=[0.05, 0.05])
        elif cost_class in [pybop.MAP]:
            return cost_class(problem, pybop.GaussianLogLikelihoodKnownSigma)
        else:
            return cost_class(problem)

    @pytest.mark.parametrize(
        "multi_optimiser",
        [
            pybop.SciPyDifferentialEvolution,
            pybop.IRPropMin,
            pybop.CMAES,
        ],
    )
    @pytest.mark.integration
    def test_multiple_signals(self, multi_optimiser, spm_two_signal_cost):
        # Some optimisers require a complete set of bounds
        if multi_optimiser in [pybop.SciPyDifferentialEvolution]:
            spm_two_signal_cost.problem.parameters[1].set_bounds(
                [0.3, 0.8]
            )  # Large range to ensure IC within bounds
            bounds = {"lower": [], "upper": []}
            for param in spm_two_signal_cost.problem.parameters:
                bounds["lower"].append(param.bounds[0])
                bounds["upper"].append(param.bounds[1])
            spm_two_signal_cost.problem.bounds = bounds
            spm_two_signal_cost.bounds = bounds

        # Test each optimiser
        parameterisation = pybop.Optimisation(
            cost=spm_two_signal_cost, optimiser=multi_optimiser, sigma0=0.03
        )
        parameterisation.set_max_unchanged_iterations(iterations=35, threshold=5e-4)
        parameterisation.set_max_iterations(125)

        initial_cost = parameterisation.cost(spm_two_signal_cost.x0)
        x, final_cost = parameterisation.run()

        # Assertions
        assert initial_cost > final_cost
        np.testing.assert_allclose(x, self.ground_truth, atol=2.5e-2)

    @pytest.mark.parametrize("init_soc", [0.4, 0.6])
    @pytest.mark.integration
    def test_model_misparameterisation(self, parameters, model, init_soc):
        # Define two different models with different parameter sets
        # The optimisation should fail as the models are not the same
        second_parameter_set = pybop.ParameterSet.pybamm("Ecker2015")
        second_model = pybop.lithium_ion.SPMe(parameter_set=second_parameter_set)

        # Form dataset
        solution = self.getdata(second_model, self.ground_truth, init_soc)
        dataset = pybop.Dataset(
            {
                "Time [s]": solution["Time [s]"].data,
                "Current function [A]": solution["Current [A]"].data,
                "Voltage [V]": solution["Voltage [V]"].data,
            }
        )

        # Define the cost to optimise
        problem = pybop.FittingProblem(model, parameters, dataset, init_soc=init_soc)
        cost = pybop.RootMeanSquaredError(problem)

        # Select optimiser
        optimiser = pybop.CMAES

        # Build the optimisation problem
        parameterisation = pybop.Optimisation(cost=cost, optimiser=optimiser)

        # Run the optimisation problem
        x, final_cost = parameterisation.run()

        # Assertions
        with np.testing.assert_raises(AssertionError):
            np.testing.assert_allclose(final_cost, 0, atol=1e-2)
            np.testing.assert_allclose(x, self.ground_truth, atol=2e-2)

    def getdata(self, model, x, init_soc):
        model.parameter_set.update(
            {
                "Negative electrode active material volume fraction": x[0],
                "Positive electrode active material volume fraction": x[1],
            }
        )
        experiment = pybop.Experiment(
            [
                (
                    "Discharge at 0.5C for 3 minutes (1 second period)",
                    "Charge at 0.5C for 3 minutes (1 second period)",
                ),
            ]
            * 2
        )
        sim = model.predict(init_soc=init_soc, experiment=experiment)
        return sim<|MERGE_RESOLUTION|>--- conflicted
+++ resolved
@@ -115,28 +115,10 @@
 
         initial_cost = parameterisation.cost(spm_costs.x0)
 
-<<<<<<< HEAD
         if optimiser in [pybop.GradientDescent]:
-            if isinstance(spm_costs, pybop.GaussianLogLikelihoodKnownSigma):
-=======
-        if optimiser in [pybop.CMAES]:
-            parameterisation.set_f_guessed_tracking(True)
-            parameterisation.cost.problem.model.allow_infeasible_solutions = False
-            assert parameterisation._use_f_guessed is True
-            parameterisation.set_max_iterations(1)
-            x, final_cost = parameterisation.run()
-
-            parameterisation.set_f_guessed_tracking(False)
-            parameterisation.set_max_iterations(125)
-
-            x, final_cost = parameterisation.run()
-            assert parameterisation._max_iterations == 125
-
-        elif optimiser in [pybop.GradientDescent]:
             if isinstance(
                 spm_costs, (pybop.GaussianLogLikelihoodKnownSigma, pybop.MAP)
             ):
->>>>>>> 8161d732
                 parameterisation.optimiser.set_learning_rate(1.8e-5)
             else:
                 parameterisation.optimiser.set_learning_rate(0.02)
