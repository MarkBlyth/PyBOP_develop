--- conflicted
+++ resolved
@@ -253,34 +253,22 @@
             assert optim.x0 == x0_new
             assert optim.x0 != cost.x0
 
-<<<<<<< HEAD
-        if optimiser in [pybop.SciPyMinimize]:
-            # Check a method that uses gradient information
-            optimiser(cost=cost, method="L-BFGS-B", jac=True, maxiter=10)
-            optim.run()
-            # Check trust-constr, which has a different callback
-            optimiser(cost=cost, method="trust-constr", maxiter=10)
-            optim.run()
-            assert optim._iterations > 0
-            with pytest.raises(
-                ValueError,
-                match="Expected the jac option to be either True, False or None.",
-            ):
-                optim = optimiser(cost=cost, jac="Invalid string")
-=======
     @pytest.mark.unit
     def test_scipy_minimize_with_jac(self, cost):
         # Check a method that uses gradient information
         optim = pybop.SciPyMinimize(cost=cost, method="L-BFGS-B", jac=True, maxiter=10)
         optim.run()
         assert optim.result.scipy_result.success is True
+        # Check trust-constr, which has a different callback
+        optim = pybop.SciPyMinimize(cost=cost, method="trust-constr", maxiter=10)
+        optim.run()
+        assert optim.result.scipy_result.success is True
 
         with pytest.raises(
             ValueError,
             match="Expected the jac option to be either True, False or None.",
         ):
             optim = pybop.SciPyMinimize(cost=cost, jac="Invalid string")
->>>>>>> 4dfdd1d4
 
     @pytest.mark.unit
     def test_single_parameter(self, cost):
