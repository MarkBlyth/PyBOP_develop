--- conflicted
+++ resolved
@@ -174,15 +174,10 @@
         self, parameters, model, dataset, signal
     ):
         # Construct model and predict
-<<<<<<< HEAD
         model.classify_and_update_parameters(parameters)
-        out = model.predict(inputs=[1e-5, 1e-5], t_eval=np.linspace(0, 10, 100))
-=======
-        model.parameters = parameters
         out = model.predict(
             inputs=parameters.as_dict([1e-5, 1e-5]), t_eval=np.linspace(0, 10, 100)
         )
->>>>>>> 467f1f4d
 
         problem = pybop.FittingProblem(
             model, parameters, dataset=dataset, signal=signal
