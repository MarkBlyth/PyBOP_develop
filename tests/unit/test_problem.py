import numpy as np
import pytest

<<<<<<< HEAD
from numpy.testing import assert_allclose, assert_array_equal
=======
import pybop
>>>>>>> 75967f76


class TestProblem:
    """
    A class to test the problem class.
    """

    @pytest.fixture
    def model(self):
        return pybop.lithium_ion.SPM()

    @pytest.fixture
    def parameters(self):
        return [
            pybop.Parameter(
                "Negative particle radius [m]",
                prior=pybop.Gaussian(2e-05, 0.1e-5),
                bounds=[1e-6, 5e-5],
            ),
            pybop.Parameter(
                "Positive particle radius [m]",
                prior=pybop.Gaussian(0.5e-05, 0.1e-5),
                bounds=[1e-6, 5e-5],
            ),
        ]

    @pytest.fixture
    def experiment(self):
        return pybop.Experiment(
            [
                (
                    "Discharge at 1C for 5 minutes (1 second period)",
                    "Rest for 2 minutes (1 second period)",
                    "Charge at 1C for 5 minutes (1 second period)",
                    "Rest for 2 minutes (1 second period)",
                ),
            ]
            * 2
        )

    @pytest.fixture
    def dataset(self, model, experiment):
        model.parameter_set = model.pybamm_model.default_parameter_values
        x0 = np.array([2e-5, 0.5e-5])
        model.parameter_set.update(
            {
                "Negative particle radius [m]": x0[0],
                "Positive particle radius [m]": x0[1],
            }
        )
        solution = model.predict(experiment=experiment)
        return pybop.Dataset(
            {
                "Time [s]": solution["Time [s]"].data,
                "Current function [A]": solution["Current [A]"].data,
                "Voltage [V]": solution["Terminal voltage [V]"].data,
            }
        )

    @pytest.fixture
    def signal(self):
        return "Voltage [V]"

    @pytest.mark.unit
    def test_base_problem(self, parameters, model, dataset):
        # Test incorrect number of initial parameter values
        with pytest.raises(ValueError):
            pybop._problem.BaseProblem(parameters, model=model, x0=np.array([]))

        # Construct Problem
        problem = pybop._problem.BaseProblem(parameters, model=model)

        assert problem._model == model

        with pytest.raises(NotImplementedError):
            problem.evaluate([1e-5, 1e-5])
        with pytest.raises(NotImplementedError):
            problem.evaluateS1([1e-5, 1e-5])

        with pytest.raises(ValueError):
            pybop._problem.BaseProblem(parameters, model=model, signal=[1e-5, 1e-5])

        # Test without bounds
        for param in parameters:
            param.bounds = None
        problem = pybop._problem.BaseProblem(parameters, model=model)
        assert problem.bounds is None

    @pytest.mark.unit
    def test_fitting_problem(self, parameters, dataset, model, signal):
        # Test incorrect number of initial parameter values
        with pytest.raises(ValueError):
            pybop.FittingProblem(
                model, parameters, dataset, signal=signal, x0=np.array([])
            )

        # Construct Problem
        problem = pybop.FittingProblem(model, parameters, dataset, signal=signal)

        assert problem._model == model
        assert problem._model._built_model is not None

        # Test get target
        target = problem.get_target()[:, 0]
        assert_array_equal(target, dataset["Voltage [V]"])

        # Test set target
        dataset["Voltage [V]"] += np.random.normal(0, 0.05, len(dataset["Voltage [V]"]))
        problem.set_target(dataset)

        # Assert
        target = problem.get_target()[:, 0]
        assert_array_equal(target, dataset["Voltage [V]"])

        # Test model.simulate
        model.simulate(inputs=[1e-5, 1e-5], t_eval=np.linspace(0, 10, 100))

        # Test problem construction errors
        for bad_dataset in [
            pybop.Dataset({"Time [s]": np.array([0])}),
            pybop.Dataset(
                {
                    "Time [s]": np.array([-1]),
                    "Current function [A]": np.array([0]),
                    "Voltage [V]": np.array([0]),
                }
            ),
            pybop.Dataset(
                {
                    "Time [s]": np.array([1, 0]),
                    "Current function [A]": np.array([0, 0]),
                    "Voltage [V]": np.array([0, 0]),
                }
            ),
            pybop.Dataset(
                {
                    "Time [s]": np.array([0]),
                    "Current function [A]": np.array([0, 0]),
                    "Voltage [V]": np.array([0, 0]),
                }
            ),
        ]:
            with pytest.raises(ValueError):
                pybop.FittingProblem(model, parameters, bad_dataset, signal=signal)

        two_signals = ["Voltage [V]", "Time [s]"]
        with pytest.raises(ValueError):
            pybop.FittingProblem(model, parameters, bad_dataset, signal=two_signals)

    @pytest.mark.unit
    def test_design_problem(self, parameters, experiment, model):
        # Test incorrect number of initial parameter values
        with pytest.raises(ValueError):
            pybop.DesignProblem(model, parameters, experiment, x0=np.array([]))

        # Construct Problem
        problem = pybop.DesignProblem(model, parameters, experiment)

        assert problem._model == model
        assert (
            problem._model._built_model is None
        )  # building postponed with input experiment

        # Test model.predict
        model.predict(inputs=[1e-5, 1e-5], experiment=experiment)
        model.predict(inputs=[3e-5, 3e-5], experiment=experiment)

    @pytest.mark.unit
    def test_problem_construct_with_model_predict(
        self, parameters, model, dataset, signal
    ):
        # Construct model and predict
        out = model.predict(inputs=[1e-5, 1e-5], t_eval=np.linspace(0, 10, 100))

        problem = pybop.FittingProblem(
            model, parameters, dataset=dataset, signal=signal
        )

        # Test problem evaluate
        problem_output = problem.evaluate([2e-5, 2e-5])

        assert problem._model._built_model is not None
        with pytest.raises(AssertionError):
<<<<<<< HEAD
            assert_allclose(
                out["Terminal voltage [V]"].data,
                problem_output,
=======
            np.testing.assert_allclose(
                out["Voltage [V]"].data,
                problem_output["Voltage [V]"],
>>>>>>> 75967f76
                atol=1e-5,
            )<|MERGE_RESOLUTION|>--- conflicted
+++ resolved
@@ -1,11 +1,8 @@
 import numpy as np
 import pytest
+from numpy.testing import assert_allclose, assert_array_equal
 
-<<<<<<< HEAD
-from numpy.testing import assert_allclose, assert_array_equal
-=======
 import pybop
->>>>>>> 75967f76
 
 
 class TestProblem:
@@ -189,14 +186,8 @@
 
         assert problem._model._built_model is not None
         with pytest.raises(AssertionError):
-<<<<<<< HEAD
             assert_allclose(
-                out["Terminal voltage [V]"].data,
-                problem_output,
-=======
-            np.testing.assert_allclose(
                 out["Voltage [V]"].data,
                 problem_output["Voltage [V]"],
->>>>>>> 75967f76
                 atol=1e-5,
             )