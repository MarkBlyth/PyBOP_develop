--- conflicted
+++ resolved
@@ -1,11 +1,8 @@
-import pybamm
-
-<<<<<<< HEAD
+from pybamm import lithium_ion as pybamm_lithium_ion
+
 from pybop.models.lithium_ion.base_echem import EChemBaseModel
-=======
-from .base_echem import EChemBaseModel
+
 from .weppner_huggins import BaseWeppnerHuggins
->>>>>>> 9e0058f6
 
 
 class SPM(EChemBaseModel):
@@ -46,7 +43,7 @@
         solver=None,
         options=None,
     ):
-        self.pybamm_model = pybamm.lithium_ion.SPM(options=options)
+        self.pybamm_model = pybamm_lithium_ion.SPM(options=options)
         self._unprocessed_model = self.pybamm_model
 
         super().__init__(
@@ -101,7 +98,7 @@
         solver=None,
         options=None,
     ):
-        self.pybamm_model = pybamm.lithium_ion.SPMe(options=options)
+        self.pybamm_model = pybamm_lithium_ion.SPMe(options=options)
         self._unprocessed_model = self.pybamm_model
 
         super().__init__(
@@ -156,7 +153,7 @@
         solver=None,
         options=None,
     ):
-        self.pybamm_model = pybamm.lithium_ion.DFN(options=options)
+        self.pybamm_model = pybamm_lithium_ion.DFN(options=options)
         self._unprocessed_model = self.pybamm_model
 
         super().__init__(
@@ -209,7 +206,7 @@
         solver=None,
         options=None,
     ):
-        self.pybamm_model = pybamm.lithium_ion.MPM(options=options)
+        self.pybamm_model = pybamm_lithium_ion.MPM(options=options)
         self._unprocessed_model = self.pybamm_model
 
         super().__init__(
@@ -262,7 +259,7 @@
         solver=None,
         options=None,
     ):
-        self.pybamm_model = pybamm.lithium_ion.MSMR(options=options)
+        self.pybamm_model = pybamm_lithium_ion.MSMR(options=options)
         self._unprocessed_model = self.pybamm_model
 
         super().__init__(
