--- conflicted
+++ resolved
@@ -76,26 +76,16 @@
         self._mesh = None
         self._disc = None
 
-<<<<<<< HEAD
-    def _check_params(self, inputs=None, infeasible_locations=True):
-        """
-        A compatibility check for the model parameters which can be implemented by subclasses
-        if required, otherwise it returns True by default.
-=======
     def _check_params(self, inputs=None, allow_infeasible_solutions=True):
         """
         Check the compatibility of the model parameters.
->>>>>>> a7515a77
 
         Parameters
         ----------
         inputs : dict
             The input parameters for the simulation.
-<<<<<<< HEAD
-=======
         allow_infeasible_solutions : bool, optional
             If True, infeasible parameter values will be allowed in the optimisation (default: True).
->>>>>>> a7515a77
 
         Returns
         -------
