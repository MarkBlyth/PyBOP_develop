from pybop.models.base_model import BaseModel


class ECircuitModel(BaseModel):
    """
    Overwrites and extends `BaseModel` class for circuit-based PyBaMM models.

    Parameters
    ----------
    pybamm_model : pybamm.BaseModel
        A subclass of the pybamm Base Model.
    name : str, optional
        The name for the model instance, defaulting to "Empirical Base Model".
    parameter_set : pybamm.ParameterValues or dict, optional
        The parameters for the model. If None, default parameters provided by PyBaMM are used.
    geometry : dict, optional
        The geometry definitions for the model. If None, default geometry from PyBaMM is used.
    submesh_types : dict, optional
        The types of submeshes to use. If None, default submesh types from PyBaMM are used.
    var_pts : dict, optional
        The discretization points for each variable in the model. If None, default points from PyBaMM are used.
    spatial_methods : dict, optional
        The spatial methods used for discretization. If None, default spatial methods from PyBaMM are used.
    solver : pybamm.Solver, optional
        The solver to use for simulating the model. If None, the default solver from PyBaMM is used.
    **model_kwargs : optional
        Valid PyBaMM model option keys and their values. For example,
        build : bool, optional
            If True, the model is built upon creation (default: False).
        options : dict, optional
            A dictionary of options to customise the behaviour of the PyBaMM model.
    """

<<<<<<< HEAD
    def __init__(self, name, parameter_set):
        # Correct OCP if set to default
        if (
            parameter_set is not None
            and "Open-circuit voltage [V]" in parameter_set.params
        ):
            default_ocp = self.pybamm_model.default_parameter_values[
                "Open-circuit voltage [V]"
            ]
            if parameter_set.params["Open-circuit voltage [V]"] == "default":
                print("Setting open-circuit voltage to default function")
                parameter_set.params["Open-circuit voltage [V]"] = default_ocp

        super().__init__(name, parameter_set)
=======
    def __init__(
        self,
        pybamm_model,
        name="Empirical Base Model",
        parameter_set=None,
        geometry=None,
        submesh_types=None,
        var_pts=None,
        spatial_methods=None,
        solver=None,
        **model_kwargs,
    ):
        super().__init__(name=name, parameter_set=parameter_set)

        model_options = dict(build=False)
        for key, value in model_kwargs.items():
            model_options[key] = value
        self.pybamm_model = pybamm_model(**model_options)
        self._unprocessed_model = self.pybamm_model

        # Set parameters, using either the provided ones or the default
        self.default_parameter_values = self.pybamm_model.default_parameter_values
        self._parameter_set = self._parameter_set or self.default_parameter_values
        self._unprocessed_parameter_set = self._parameter_set

        # Define model geometry and discretization
        self.geometry = geometry or self.pybamm_model.default_geometry
        self.submesh_types = submesh_types or self.pybamm_model.default_submesh_types
        self.var_pts = var_pts or self.pybamm_model.default_var_pts
        self.spatial_methods = (
            spatial_methods or self.pybamm_model.default_spatial_methods
        )
        self.solver = solver or self.pybamm_model.default_solver

        # Internal attributes for the built model are initialized but not set
        self._model_with_set_params = None
        self._built_model = None
        self._built_initial_soc = None
        self._mesh = None
        self._disc = None
        self.rebuild_parameters = {}
>>>>>>> 04b78af9

    def _check_params(self, inputs=None, allow_infeasible_solutions=True):
        """
        Check the compatibility of the model parameters.

        Parameters
        ----------
        inputs : dict
            The input parameters for the simulation.
        allow_infeasible_solutions : bool, optional
            If True, infeasible parameter values will be allowed in the optimisation (default: True).

        Returns
        -------
        bool
            A boolean which signifies whether the parameters are compatible.

        """
        return True<|MERGE_RESOLUTION|>--- conflicted
+++ resolved
@@ -31,8 +31,24 @@
             A dictionary of options to customise the behaviour of the PyBaMM model.
     """
 
-<<<<<<< HEAD
-    def __init__(self, name, parameter_set):
+    def __init__(
+        self,
+        pybamm_model,
+        name="Empirical Base Model",
+        parameter_set=None,
+        geometry=None,
+        submesh_types=None,
+        var_pts=None,
+        spatial_methods=None,
+        solver=None,
+        **model_kwargs,
+    ):
+        model_options = dict(build=False)
+        for key, value in model_kwargs.items():
+            model_options[key] = value
+        self.pybamm_model = pybamm_model(**model_options)
+        self._unprocessed_model = self.pybamm_model
+
         # Correct OCP if set to default
         if (
             parameter_set is not None
@@ -45,27 +61,7 @@
                 print("Setting open-circuit voltage to default function")
                 parameter_set.params["Open-circuit voltage [V]"] = default_ocp
 
-        super().__init__(name, parameter_set)
-=======
-    def __init__(
-        self,
-        pybamm_model,
-        name="Empirical Base Model",
-        parameter_set=None,
-        geometry=None,
-        submesh_types=None,
-        var_pts=None,
-        spatial_methods=None,
-        solver=None,
-        **model_kwargs,
-    ):
         super().__init__(name=name, parameter_set=parameter_set)
-
-        model_options = dict(build=False)
-        for key, value in model_kwargs.items():
-            model_options[key] = value
-        self.pybamm_model = pybamm_model(**model_options)
-        self._unprocessed_model = self.pybamm_model
 
         # Set parameters, using either the provided ones or the default
         self.default_parameter_values = self.pybamm_model.default_parameter_values
@@ -87,8 +83,7 @@
         self._built_initial_soc = None
         self._mesh = None
         self._disc = None
-        self.rebuild_parameters = {}
->>>>>>> 04b78af9
+        self.geometric_parameters = {}
 
     def _check_params(self, inputs=None, allow_infeasible_solutions=True):
         """
