--- conflicted
+++ resolved
@@ -88,28 +88,11 @@
         self.parameters.update(values=list(inputs.values()))
         y, dy = None, None
 
-<<<<<<< HEAD
         if self._has_separable_problem:
             if calculate_grad is True:
                 y, dy = self.problem.evaluateS1(self.problem.parameters.as_dict())
             else:
-                y = self.problem.evaluate(
-                    self.problem.parameters.as_dict(),
-                    update_capacity=self.update_capacity,
-                )
-=======
-        try:
-            if self._has_separable_problem:
-                if calculate_grad is True:
-                    y, dy = self.problem.evaluateS1(self.problem.parameters.as_dict())
-                else:
-                    y = self.problem.evaluate(self.problem.parameters.as_dict())
-
-            return self.compute(y, dy=dy, calculate_grad=calculate_grad)
-
-        except NotImplementedError as e:
-            raise e
->>>>>>> eb5a6329
+                y = self.problem.evaluate(self.problem.parameters.as_dict())
 
         return self.compute(y, dy=dy, calculate_grad=calculate_grad)
 
