from typing import Union

import numpy as np

from pybop.costs.base_cost import BaseCost
from pybop.parameters.parameter import Inputs, Parameter, Parameters
from pybop.parameters.priors import Uniform
from pybop.problems.base_problem import BaseProblem


class BaseLikelihood(BaseCost):
    """
    Base class for likelihoods
    """

    def __init__(self, problem: BaseProblem):
        super().__init__(problem)
        self.n_data = problem.n_data


class GaussianLogLikelihoodKnownSigma(BaseLikelihood):
    """
    This class represents a Gaussian Log Likelihood with a known sigma,
    which assumes that the data follows a Gaussian distribution and computes
    the log-likelihood of observed data under this assumption.

    Parameters
    ----------
    sigma0 : scalar or array
        Initial standard deviation around ``x0``. Either a scalar value (one
        standard deviation for all coordinates) or an array with one entry
        per dimension.
    """

    def __init__(self, problem: BaseProblem, sigma0: Union[list[float], float]):
        super().__init__(problem)
        sigma0 = self.check_sigma0(sigma0)
        self.sigma2 = sigma0**2.0
        self._offset = -0.5 * self.n_data * np.log(2 * np.pi * self.sigma2)
        self._multip = -1 / (2.0 * self.sigma2)

    def _evaluate(self, inputs: Inputs, grad: Union[None, np.ndarray] = None) -> float:
        """
        Evaluates the Gaussian log-likelihood for the given parameters with known sigma.
        """
        if not self.verify_prediction(self._current_prediction):
            return -np.inf

        e = np.asarray(
            [
                np.sum(
                    self._offset
                    + self._multip
                    * np.sum(
                        (self._target[signal] - self._current_prediction[signal]) ** 2.0
                    )
                )
                for signal in self.signal
            ]
        )

        return e.item() if self.n_outputs == 1 else np.sum(e)

    def _evaluateS1(self, inputs: Inputs) -> tuple[float, np.ndarray]:
        """
        Calculates the log-likelihood and gradient.
        """
        if not self.verify_prediction(self._current_prediction):
            return -np.inf, -self._de * np.ones(self.n_parameters)

        likelihood = self._evaluate(inputs)

        r = np.asarray(
            [
                self._target[signal] - self._current_prediction[signal]
                for signal in self.signal
            ]
        )
        dl = np.sum(
            (np.sum((r * self._current_sensitivities.T), axis=2) / self.sigma2), axis=1
        )

        return likelihood, dl

    def check_sigma0(self, sigma0: Union[np.ndarray, float]):
        """
        Check the validity of sigma0.
        """
        sigma0 = np.asarray(sigma0, dtype=float)
        if not np.all(sigma0 > 0):
            raise ValueError("Sigma0 must be positive")
        if np.shape(sigma0) not in [(), (1,), (self.n_outputs,)]:
            raise ValueError(
                "sigma0 must be either a scalar value (one standard deviation for "
                "all coordinates) or an array with one entry per dimension."
            )
        return sigma0


class GaussianLogLikelihood(BaseLikelihood):
    """
    This class represents a Gaussian Log Likelihood, which assumes that the
    data follows a Gaussian distribution and computes the log-likelihood of
    observed data under this assumption.

    This class estimates the standard deviation of the Gaussian distribution
    alongside the parameters of the model.

    Attributes
    ----------
    _logpi : float
        Precomputed offset value for the log-likelihood function.
    _dsigma_scale : float
        Scale factor for derivative of standard deviation.
    """

    def __init__(
        self,
        problem: BaseProblem,
        sigma0: Union[float, list[float], list[Parameter]] = 0.002,
        dsigma_scale: float = 1.0,
    ):
        super().__init__(problem)
        self._dsigma_scale = dsigma_scale
<<<<<<< HEAD
        self._logpi = -0.5 * self.n_data * np.log(2 * np.pi)
=======
        self._logpi = -0.5 * self.n_time_data * np.log(2 * np.pi)
        self._fixed_problem = False  # keep problem evaluation within _evaluate
>>>>>>> e6788e45

        self.sigma = Parameters()
        self._add_sigma_parameters(sigma0)
        self.parameters.join(self.sigma)

    def _add_sigma_parameters(self, sigma0):
        sigma0 = [sigma0] if not isinstance(sigma0, list) else sigma0
        sigma0 = self._pad_sigma0(sigma0)

        for i, value in enumerate(sigma0):
            self._add_single_sigma(i, value)

    def _pad_sigma0(self, sigma0):
        if len(sigma0) < self.n_outputs:
            return np.pad(
                sigma0,
                (0, self.n_outputs - len(sigma0)),
                constant_values=sigma0[-1],
            )
        return sigma0

    def _add_single_sigma(self, index, value):
        if isinstance(value, Parameter):
            self.sigma.add(value)
        elif isinstance(value, (int, float)):
            self.sigma.add(
                Parameter(
                    f"Sigma for output {index+1}",
                    initial_value=value,
                    prior=Uniform(0.5 * value, 1.5 * value),
                )
            )
        else:
            raise TypeError(
                f"Expected sigma0 to contain Parameter objects or numeric values. "
                f"Received {type(value)}"
            )

    @property
    def dsigma_scale(self):
        """
        Scaling factor for the dsigma term in the gradient calculation.
        """
        return self._dsigma_scale

    @dsigma_scale.setter
    def dsigma_scale(self, new_value):
        if new_value < 0:
            raise ValueError("dsigma_scale must be non-negative")
        self._dsigma_scale = new_value

    def _evaluate(self, inputs: Inputs, grad: Union[None, np.ndarray] = None) -> float:
        """
        Evaluates the Gaussian log-likelihood for the given parameters.

        Parameters
        ----------
        inputs : Inputs
            The parameters for which to evaluate the log-likelihood, including the `n_outputs`
            standard deviations of the Gaussian distributions.

        Returns
        -------
        float
            The log-likelihood value, or -inf if the standard deviations are non-positive.
        """
        self.parameters.update(values=list(inputs.values()))

        sigma = self.sigma.current_value()
        if np.any(sigma <= 0):
            return -np.inf

        self._current_prediction = self.problem.evaluate(
            self.problem.parameters.as_dict()
        )
        if not self.verify_prediction(self._current_prediction):
            return -np.inf

        e = np.asarray(
            [
                np.sum(
                    self._logpi
<<<<<<< HEAD
                    - self.n_data * np.log(sigma)
                    - np.sum((self._target[signal] - y[signal]) ** 2.0)
=======
                    - self.n_time_data * np.log(sigma)
                    - np.sum(
                        (self._target[signal] - self._current_prediction[signal]) ** 2.0
                    )
>>>>>>> e6788e45
                    / (2.0 * sigma**2.0)
                )
                for signal in self.signal
            ]
        )

        return e.item() if self.n_outputs == 1 else np.sum(e)

    def _evaluateS1(self, inputs: Inputs) -> tuple[float, np.ndarray]:
        """
        Calculates the log-likelihood and sensitivities.

        Parameters
        ----------
        inputs : Inputs
            The parameters for which to evaluate the log-likelihood.

        Returns
        -------
        Tuple[float, np.ndarray]
            The log-likelihood and its gradient.
        """
        self.parameters.update(values=list(inputs.values()))

        sigma = self.sigma.current_value()
        if np.any(sigma <= 0):
            return -np.inf, -self._de * np.ones(self.n_parameters)

        self._current_prediction, self._current_sensitivities = self.problem.evaluateS1(
            self.problem.parameters.as_dict()
        )
        if not self.verify_prediction(self._current_prediction):
            return -np.inf, -self._de * np.ones(self.n_parameters)

        likelihood = self._evaluate(inputs)

        r = np.asarray(
            [
                self._target[signal] - self._current_prediction[signal]
                for signal in self.signal
            ]
        )
        dl = np.sum(
            (np.sum((r * self._current_sensitivities.T), axis=2) / (sigma**2.0)), axis=1
        )
        dsigma = (
            -self.n_data / sigma + np.sum(r**2.0, axis=1) / (sigma**3.0)
        ) / self._dsigma_scale
        dl = np.concatenate((dl.flatten(), dsigma))

        return likelihood, dl


class MAP(BaseLikelihood):
    """
    Maximum a posteriori cost function.

    Computes the maximum a posteriori cost function, which is the sum of the
    log likelihood and the log prior. The goal of maximising is achieved by
    setting minimising = False in the optimiser settings.

    Inherits all parameters and attributes from ``BaseLikelihood``.

    """

    def __init__(self, problem, likelihood, sigma0=None, gradient_step=1e-3):
        super().__init__(problem)
        self.sigma0 = sigma0
        self.gradient_step = gradient_step
        if self.sigma0 is None:
            self.sigma0 = []
            for param in self.problem.parameters:
                self.sigma0.append(param.prior.sigma)

        try:
            self.likelihood = likelihood(problem=self.problem, sigma0=self.sigma0)
        except Exception as e:
            raise ValueError(
                f"An error occurred when constructing the Likelihood class: {e}"
            ) from e

        if hasattr(self, "likelihood") and not isinstance(
            self.likelihood, BaseLikelihood
        ):
            raise ValueError(f"{self.likelihood} must be a subclass of BaseLikelihood")

    def _evaluate(self, inputs: Inputs, grad=None) -> float:
        """
        Calculate the maximum a posteriori cost for a given set of parameters.

        Parameters
        ----------
        inputs : Inputs
            The parameters for which to evaluate the cost.
        grad : array-like, optional
            An array to store the gradient of the cost function with respect
            to the parameters.

        Returns
        -------
        float
            The maximum a posteriori cost.
        """
        log_prior = sum(
            self.parameters[key].prior.logpdf(value) for key, value in inputs.items()
        )

        if not np.isfinite(log_prior).any():
            return -np.inf

        if self._fixed_problem:
            self.likelihood._current_prediction = self._current_prediction
        log_likelihood = self.likelihood._evaluate(inputs)

        posterior = log_likelihood + log_prior
        return posterior

    def _evaluateS1(self, inputs: Inputs) -> tuple[float, np.ndarray]:
        """
        Compute the maximum a posteriori with respect to the parameters.
        The method passes the likelihood gradient to the optimiser without modification.

        Parameters
        ----------
        inputs : Inputs
            The parameters for which to compute the cost and gradient.

        Returns
        -------
        tuple
            A tuple containing the cost and the gradient. The cost is a float,
            and the gradient is an array-like of the same length as `x`.

        Raises
        ------
        ValueError
            If an error occurs during the calculation of the cost or gradient.
        """
        log_prior = sum(
            self.parameters[key].prior.logpdf(value) for key, value in inputs.items()
        )
        if not np.isfinite(log_prior).any():
            return -np.inf, -self._de * np.ones(self.n_parameters)

        if self._fixed_problem:
            (
                self.likelihood._current_prediction,
                self.likelihood._current_sensitivities,
            ) = self._current_prediction, self._current_sensitivities
        log_likelihood, dl = self.likelihood._evaluateS1(inputs)

        # Compute a finite difference approximation of the gradient of the log prior
        delta = self.parameters.initial_value() * self.gradient_step
        prior_gradient = []

        for parameter, step_size in zip(self.problem.parameters, delta):
            param_value = inputs[parameter.name]

            log_prior_upper = parameter.prior.logpdf(param_value * (1 + step_size))
            log_prior_lower = parameter.prior.logpdf(param_value * (1 - step_size))

            gradient = (log_prior_upper - log_prior_lower) / (
                2 * step_size * param_value + np.finfo(float).eps
            )
            prior_gradient.append(gradient)

        posterior = log_likelihood + log_prior
        total_gradient = dl + prior_gradient

        return posterior, total_gradient<|MERGE_RESOLUTION|>--- conflicted
+++ resolved
@@ -122,12 +122,8 @@
     ):
         super().__init__(problem)
         self._dsigma_scale = dsigma_scale
-<<<<<<< HEAD
         self._logpi = -0.5 * self.n_data * np.log(2 * np.pi)
-=======
-        self._logpi = -0.5 * self.n_time_data * np.log(2 * np.pi)
         self._fixed_problem = False  # keep problem evaluation within _evaluate
->>>>>>> e6788e45
 
         self.sigma = Parameters()
         self._add_sigma_parameters(sigma0)
@@ -210,15 +206,10 @@
             [
                 np.sum(
                     self._logpi
-<<<<<<< HEAD
                     - self.n_data * np.log(sigma)
-                    - np.sum((self._target[signal] - y[signal]) ** 2.0)
-=======
-                    - self.n_time_data * np.log(sigma)
                     - np.sum(
                         (self._target[signal] - self._current_prediction[signal]) ** 2.0
                     )
->>>>>>> e6788e45
                     / (2.0 * sigma**2.0)
                 )
                 for signal in self.signal
