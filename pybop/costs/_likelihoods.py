from typing import List, Tuple, Union

import numpy as np

from pybop.costs.base_cost import BaseCost
from pybop.parameters.parameter import Inputs, Parameter, Parameters
from pybop.parameters.priors import Uniform
from pybop.problems.base_problem import BaseProblem


class BaseLikelihood(BaseCost):
    """
    Base class for likelihoods
    """

<<<<<<< HEAD
    def __init__(self, problem):
        super().__init__(problem)
=======
    def __init__(self, problem: BaseProblem):
        super(BaseLikelihood, self).__init__(problem)
>>>>>>> 59e2ce18
        self.n_time_data = problem.n_time_data


class GaussianLogLikelihoodKnownSigma(BaseLikelihood):
    """
    This class represents a Gaussian Log Likelihood with a known sigma,
    which assumes that the data follows a Gaussian distribution and computes
    the log-likelihood of observed data under this assumption.

    Parameters
    ----------
    sigma0 : scalar or array
        Initial standard deviation around ``x0``. Either a scalar value (one
        standard deviation for all coordinates) or an array with one entry
        per dimension.
    """

<<<<<<< HEAD
    def __init__(self, problem, sigma):
        super().__init__(problem)
        self.sigma = None
        self.set_sigma(sigma)
        self._offset = -0.5 * self.n_time_data * np.log(2 * np.pi / self.sigma)
        self._multip = -1 / (2.0 * self.sigma**2)
        self.sigma2 = self.sigma**-2
        self._dl = np.ones(self.n_parameters)

    def set_sigma(self, sigma):
        """
        Setter for sigma parameter
        """
        if sigma is None:
            raise ValueError(
                "The GaussianLogLikelihoodKnownSigma cost requires sigma to be "
                "either a scalar value or an array with one entry per dimension."
            )

        if not isinstance(sigma, np.ndarray):
            sigma = np.asarray(sigma)

        if not np.issubdtype(sigma.dtype, np.number):
            raise ValueError("Sigma must contain only numeric values")

        if np.any(sigma <= 0):
            raise ValueError("Sigma must be positive")
        else:
            self.sigma = sigma

    def get_sigma(self):
        """
        Getter for sigma parameter
        """
        return self.sigma

    def _evaluate(self, x, grad=None):
=======
    def __init__(self, problem: BaseProblem, sigma0: Union[List[float], float]):
        super(GaussianLogLikelihoodKnownSigma, self).__init__(problem)
        sigma0 = self.check_sigma0(sigma0)
        self.sigma2 = sigma0**2.0
        self._offset = -0.5 * self.n_time_data * np.log(2 * np.pi * self.sigma2)
        self._multip = -1 / (2.0 * self.sigma2)
        self._dl = np.ones(self.n_parameters)

    def _evaluate(self, inputs: Inputs, grad: Union[None, np.ndarray] = None) -> float:
>>>>>>> 59e2ce18
        """
        Evaluates the Gaussian log-likelihood for the given parameters with known sigma.
        """
        y = self.problem.evaluate(inputs)
        if any(
            len(y.get(key, [])) != len(self._target.get(key, [])) for key in self.signal
        ):
            return -np.inf  # prediction length doesn't match target

        e = np.sum(
            [
                np.sum(
                    self._offset
                    + self._multip * np.sum((self._target[signal] - y[signal]) ** 2.0)
                )
                for signal in self.signal
            ]
        )

        return e if self.n_outputs != 1 else e.item()

    def _evaluateS1(self, inputs: Inputs) -> Tuple[float, np.ndarray]:
        """
        Calls the problem.evaluateS1 method and calculates the log-likelihood and gradient.
        """
        y, dy = self.problem.evaluateS1(inputs)

        if any(
            len(y.get(key, [])) != len(self._target.get(key, [])) for key in self.signal
        ):
            return -np.inf, -self._dl

        likelihood = self._evaluate(inputs)

        r = np.asarray([self._target[signal] - y[signal] for signal in self.signal])
        dl = np.sum((np.sum((r * dy.T), axis=2) / self.sigma2), axis=1)

        return likelihood, dl

    def check_sigma0(self, sigma0: Union[np.ndarray, float]):
        """
        Check the validity of sigma0.
        """
        sigma0 = np.asarray(sigma0, dtype=float)
        if not np.all(sigma0 > 0):
            raise ValueError("Sigma0 must be positive")
        if np.shape(sigma0) not in [(), (1,), (self.n_outputs,)]:
            raise ValueError(
                "sigma0 must be either a scalar value (one standard deviation for "
                + "all coordinates) or an array with one entry per dimension."
            )
        return sigma0


class GaussianLogLikelihood(BaseLikelihood):
    """
    This class represents a Gaussian Log Likelihood, which assumes that the
    data follows a Gaussian distribution and computes the log-likelihood of
    observed data under this assumption.

    This class estimates the standard deviation of the Gaussian distribution
    alongside the parameters of the model.

    Attributes
    ----------
    _logpi : float
        Precomputed offset value for the log-likelihood function.
    _dsigma_scale : float
        Scale factor for derivative of standard deviation.
    """

<<<<<<< HEAD
    def __init__(self, problem):
        super().__init__(problem)
=======
    def __init__(
        self,
        problem: BaseProblem,
        sigma0: Union[float, List[float], List[Parameter]] = 0.002,
        dsigma_scale: float = 1.0,
    ):
        super(GaussianLogLikelihood, self).__init__(problem)
        self._dsigma_scale = dsigma_scale
>>>>>>> 59e2ce18
        self._logpi = -0.5 * self.n_time_data * np.log(2 * np.pi)

        self.sigma = Parameters()
        self._add_sigma_parameters(sigma0)
        self.parameters.join(self.sigma)
        self._dl = np.ones(self.n_parameters)

    def _add_sigma_parameters(self, sigma0):
        sigma0 = [sigma0] if not isinstance(sigma0, List) else sigma0
        sigma0 = self._pad_sigma0(sigma0)

        for i, value in enumerate(sigma0):
            self._add_single_sigma(i, value)

    def _pad_sigma0(self, sigma0):
        if len(sigma0) < self.n_outputs:
            return np.pad(
                sigma0,
                (0, self.n_outputs - len(sigma0)),
                constant_values=sigma0[-1],
            )
        return sigma0

    def _add_single_sigma(self, index, value):
        if isinstance(value, Parameter):
            self.sigma.add(value)
        elif isinstance(value, (int, float)):
            self.sigma.add(
                Parameter(
                    f"Sigma for output {index+1}",
                    initial_value=value,
                    prior=Uniform(0.5 * value, 1.5 * value),
                )
            )
        else:
            raise TypeError(
                f"Expected sigma0 to contain Parameter objects or numeric values. "
                f"Received {type(value)}"
            )

    @property
    def dsigma_scale(self):
        """
        Scaling factor for the dsigma term in the gradient calculation.
        """
        return self._dsigma_scale

    @dsigma_scale.setter
    def dsigma_scale(self, new_value):
        if new_value < 0:
            raise ValueError("dsigma_scale must be non-negative")
        self._dsigma_scale = new_value

    def _evaluate(self, inputs: Inputs, grad: Union[None, np.ndarray] = None) -> float:
        """
        Evaluates the Gaussian log-likelihood for the given parameters.

        Parameters
        ----------
        inputs : Inputs
            The parameters for which to evaluate the log-likelihood, including the `n_outputs`
            standard deviations of the Gaussian distributions.

        Returns
        -------
        float
            The log-likelihood value, or -inf if the standard deviations are non-positive.
        """
        self.parameters.update(values=list(inputs.values()))

        sigma = self.sigma.current_value()
        if np.any(sigma <= 0):
            return -np.inf

        y = self.problem.evaluate(self.problem.parameters.as_dict())
        if any(
            len(y.get(key, [])) != len(self._target.get(key, [])) for key in self.signal
        ):
            return -np.inf  # prediction length doesn't match target

        e = np.sum(
            [
                np.sum(
                    self._logpi
                    - self.n_time_data * np.log(sigma)
                    - np.sum((self._target[signal] - y[signal]) ** 2.0)
                    / (2.0 * sigma**2.0)
                )
                for signal in self.signal
            ]
        )

        return e if self.n_outputs != 1 else e.item()

    def _evaluateS1(self, inputs: Inputs) -> Tuple[float, np.ndarray]:
        """
        Calls the problem.evaluateS1 method and calculates the log-likelihood.

        Parameters
        ----------
        inputs : Inputs
            The parameters for which to evaluate the log-likelihood.

        Returns
        -------
        Tuple[float, np.ndarray]
            The log-likelihood and its gradient.
        """
        self.parameters.update(values=list(inputs.values()))

        sigma = self.sigma.current_value()
        if np.any(sigma <= 0):
            return -np.inf, -self._dl

        y, dy = self.problem.evaluateS1(self.problem.parameters.as_dict())
        if any(
            len(y.get(key, [])) != len(self._target.get(key, [])) for key in self.signal
        ):
            return -np.inf, -self._dl

        likelihood = self._evaluate(inputs)

        r = np.asarray([self._target[signal] - y[signal] for signal in self.signal])
        dl = np.sum((np.sum((r * dy.T), axis=2) / (sigma**2.0)), axis=1)
        dsigma = (
            -self.n_time_data / sigma + np.sum(r**2.0, axis=1) / (sigma**3.0)
        ) / self._dsigma_scale
        dl = np.concatenate((dl.flatten(), dsigma))

        return likelihood, dl


class MAP(BaseLikelihood):
    """
    Maximum a posteriori cost function.

    Computes the maximum a posteriori cost function, which is the sum of the
    log likelihood and the log prior. The goal of maximising is achieved by
    setting minimising = False in the optimiser settings.

    Inherits all parameters and attributes from ``BaseLikelihood``.

    """

    def __init__(self, problem, likelihood, sigma0=None, gradient_step=1e-3):
        super(MAP, self).__init__(problem)
        self.sigma0 = sigma0
        self.gradient_step = gradient_step
        if self.sigma0 is None:
            self.sigma0 = []
            for param in self.problem.parameters:
                self.sigma0.append(param.prior.sigma)

        try:
            self.likelihood = likelihood(problem=self.problem, sigma0=self.sigma0)
        except Exception as e:
            raise ValueError(
                f"An error occurred when constructing the Likelihood class: {e}"
            )

        if hasattr(self, "likelihood") and not isinstance(
            self.likelihood, BaseLikelihood
        ):
            raise ValueError(f"{self.likelihood} must be a subclass of BaseLikelihood")

    def _evaluate(self, inputs: Inputs, grad=None) -> float:
        """
        Calculate the maximum a posteriori cost for a given set of parameters.

        Parameters
        ----------
        inputs : Inputs
            The parameters for which to evaluate the cost.
        grad : array-like, optional
            An array to store the gradient of the cost function with respect
            to the parameters.

        Returns
        -------
        float
            The maximum a posteriori cost.
        """
        log_likelihood = self.likelihood._evaluate(inputs)
        log_prior = sum(
            self.parameters[key].prior.logpdf(value) for key, value in inputs.items()
        )

        posterior = log_likelihood + log_prior
        return posterior

    def _evaluateS1(self, inputs: Inputs) -> Tuple[float, np.ndarray]:
        """
        Compute the maximum a posteriori with respect to the parameters.
        The method passes the likelihood gradient to the optimiser without modification.

        Parameters
        ----------
        inputs : Inputs
            The parameters for which to compute the cost and gradient.

        Returns
        -------
        tuple
            A tuple containing the cost and the gradient. The cost is a float,
            and the gradient is an array-like of the same length as `x`.

        Raises
        ------
        ValueError
            If an error occurs during the calculation of the cost or gradient.
        """
        log_likelihood, dl = self.likelihood._evaluateS1(inputs)
        log_prior = sum(
            self.parameters[key].prior.logpdf(value) for key, value in inputs.items()
        )

        # Compute a finite difference approximation of the gradient of the log prior
        delta = self.parameters.initial_value() * self.gradient_step
        prior_gradient = []

        for parameter, step_size in zip(self.problem.parameters, delta):
            param_value = inputs[parameter.name]

            log_prior_upper = parameter.prior.logpdf(param_value * (1 + step_size))
            log_prior_lower = parameter.prior.logpdf(param_value * (1 - step_size))

            gradient = (log_prior_upper - log_prior_lower) / (
                2 * step_size * param_value + np.finfo(float).eps
            )
            prior_gradient.append(gradient)

        posterior = log_likelihood + log_prior
        total_gradient = dl + prior_gradient

        return posterior, total_gradient<|MERGE_RESOLUTION|>--- conflicted
+++ resolved
@@ -1,4 +1,4 @@
-from typing import List, Tuple, Union
+from typing import Union
 
 import numpy as np
 
@@ -13,13 +13,8 @@
     Base class for likelihoods
     """
 
-<<<<<<< HEAD
-    def __init__(self, problem):
+    def __init__(self, problem: BaseProblem):
         super().__init__(problem)
-=======
-    def __init__(self, problem: BaseProblem):
-        super(BaseLikelihood, self).__init__(problem)
->>>>>>> 59e2ce18
         self.n_time_data = problem.n_time_data
 
 
@@ -37,47 +32,8 @@
         per dimension.
     """
 
-<<<<<<< HEAD
-    def __init__(self, problem, sigma):
+    def __init__(self, problem: BaseProblem, sigma0: Union[list[float], float]):
         super().__init__(problem)
-        self.sigma = None
-        self.set_sigma(sigma)
-        self._offset = -0.5 * self.n_time_data * np.log(2 * np.pi / self.sigma)
-        self._multip = -1 / (2.0 * self.sigma**2)
-        self.sigma2 = self.sigma**-2
-        self._dl = np.ones(self.n_parameters)
-
-    def set_sigma(self, sigma):
-        """
-        Setter for sigma parameter
-        """
-        if sigma is None:
-            raise ValueError(
-                "The GaussianLogLikelihoodKnownSigma cost requires sigma to be "
-                "either a scalar value or an array with one entry per dimension."
-            )
-
-        if not isinstance(sigma, np.ndarray):
-            sigma = np.asarray(sigma)
-
-        if not np.issubdtype(sigma.dtype, np.number):
-            raise ValueError("Sigma must contain only numeric values")
-
-        if np.any(sigma <= 0):
-            raise ValueError("Sigma must be positive")
-        else:
-            self.sigma = sigma
-
-    def get_sigma(self):
-        """
-        Getter for sigma parameter
-        """
-        return self.sigma
-
-    def _evaluate(self, x, grad=None):
-=======
-    def __init__(self, problem: BaseProblem, sigma0: Union[List[float], float]):
-        super(GaussianLogLikelihoodKnownSigma, self).__init__(problem)
         sigma0 = self.check_sigma0(sigma0)
         self.sigma2 = sigma0**2.0
         self._offset = -0.5 * self.n_time_data * np.log(2 * np.pi * self.sigma2)
@@ -85,7 +41,6 @@
         self._dl = np.ones(self.n_parameters)
 
     def _evaluate(self, inputs: Inputs, grad: Union[None, np.ndarray] = None) -> float:
->>>>>>> 59e2ce18
         """
         Evaluates the Gaussian log-likelihood for the given parameters with known sigma.
         """
@@ -107,7 +62,7 @@
 
         return e if self.n_outputs != 1 else e.item()
 
-    def _evaluateS1(self, inputs: Inputs) -> Tuple[float, np.ndarray]:
+    def _evaluateS1(self, inputs: Inputs) -> tuple[float, np.ndarray]:
         """
         Calls the problem.evaluateS1 method and calculates the log-likelihood and gradient.
         """
@@ -135,7 +90,7 @@
         if np.shape(sigma0) not in [(), (1,), (self.n_outputs,)]:
             raise ValueError(
                 "sigma0 must be either a scalar value (one standard deviation for "
-                + "all coordinates) or an array with one entry per dimension."
+                "all coordinates) or an array with one entry per dimension."
             )
         return sigma0
 
@@ -157,19 +112,14 @@
         Scale factor for derivative of standard deviation.
     """
 
-<<<<<<< HEAD
-    def __init__(self, problem):
-        super().__init__(problem)
-=======
     def __init__(
         self,
         problem: BaseProblem,
-        sigma0: Union[float, List[float], List[Parameter]] = 0.002,
+        sigma0: Union[float, list[float], list[Parameter]] = 0.002,
         dsigma_scale: float = 1.0,
     ):
-        super(GaussianLogLikelihood, self).__init__(problem)
+        super().__init__(problem)
         self._dsigma_scale = dsigma_scale
->>>>>>> 59e2ce18
         self._logpi = -0.5 * self.n_time_data * np.log(2 * np.pi)
 
         self.sigma = Parameters()
@@ -178,7 +128,7 @@
         self._dl = np.ones(self.n_parameters)
 
     def _add_sigma_parameters(self, sigma0):
-        sigma0 = [sigma0] if not isinstance(sigma0, List) else sigma0
+        sigma0 = [sigma0] if not isinstance(sigma0, list) else sigma0
         sigma0 = self._pad_sigma0(sigma0)
 
         for i, value in enumerate(sigma0):
@@ -264,7 +214,7 @@
 
         return e if self.n_outputs != 1 else e.item()
 
-    def _evaluateS1(self, inputs: Inputs) -> Tuple[float, np.ndarray]:
+    def _evaluateS1(self, inputs: Inputs) -> tuple[float, np.ndarray]:
         """
         Calls the problem.evaluateS1 method and calculates the log-likelihood.
 
@@ -315,7 +265,7 @@
     """
 
     def __init__(self, problem, likelihood, sigma0=None, gradient_step=1e-3):
-        super(MAP, self).__init__(problem)
+        super().__init__(problem)
         self.sigma0 = sigma0
         self.gradient_step = gradient_step
         if self.sigma0 is None:
@@ -328,7 +278,7 @@
         except Exception as e:
             raise ValueError(
                 f"An error occurred when constructing the Likelihood class: {e}"
-            )
+            ) from e
 
         if hasattr(self, "likelihood") and not isinstance(
             self.likelihood, BaseLikelihood
@@ -360,7 +310,7 @@
         posterior = log_likelihood + log_prior
         return posterior
 
-    def _evaluateS1(self, inputs: Inputs) -> Tuple[float, np.ndarray]:
+    def _evaluateS1(self, inputs: Inputs) -> tuple[float, np.ndarray]:
         """
         Compute the maximum a posteriori with respect to the parameters.
         The method passes the likelihood gradient to the optimiser without modification.
