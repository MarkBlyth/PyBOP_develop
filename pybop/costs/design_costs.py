import warnings

import numpy as np

from pybop.costs.base_cost import BaseCost
from pybop.parameters.parameter import Inputs


class DesignCost(BaseCost):
    """
    Overwrites and extends `BaseCost` class for design-related cost functions.

    Inherits all parameters and attributes from ``BaseCost``.

    Additional Attributes
    ---------------------
    problem : object
        The associated problem containing model and evaluation methods.
    parameter_set : object)
        The set of parameters from the problem's model.
    dt : float
        The time step size used in the simulation.
    """

    def __init__(self, problem, update_capacity=False):
        """
        Initialises the gravimetric energy density calculator with a problem.

        Parameters
        ----------
        problem : object
            The problem instance containing the model and data.
        """
        super().__init__(problem)
        self.problem = problem
        if update_capacity is True:
            nominal_capacity_warning = (
                "The nominal capacity is approximated for each iteration."
            )
        else:
            nominal_capacity_warning = (
                "The nominal capacity is fixed at the initial model value."
            )
        warnings.warn(nominal_capacity_warning, UserWarning, stacklevel=2)
        self.update_capacity = update_capacity
        self.parameter_set = problem.model.parameter_set
        self.update_simulation_data(self.parameters.as_dict("initial"))

    def update_simulation_data(self, inputs: Inputs):
        """
        Updates the simulation data based on the initial parameter values.

        Parameters
        ----------
        inputs : Inputs
            The initial parameter values for the simulation.
        """
        if self.update_capacity:
            self.problem.model.approximate_capacity(inputs)
        solution = self.problem.evaluate(inputs)

        if "Time [s]" not in solution:
            raise ValueError("The solution does not contain time data.")
        self.problem._time_data = solution["Time [s]"]
        self.problem._target = {key: solution[key] for key in self.problem.signal}
        self.dt = solution["Time [s]"][1] - solution["Time [s]"][0]

    def _evaluate(self, inputs: Inputs, grad=None):
        """
        Computes the value of the cost function.

        This method must be implemented by subclasses.

        Parameters
        ----------
        inputs : Inputs
            The parameters for which to compute the cost.
        grad : array, optional
            Gradient information, not used in this method.

        Raises
        ------
        NotImplementedError
            If the method has not been implemented by the subclass.
        """
        raise NotImplementedError


class GravimetricEnergyDensity(DesignCost):
    """
    Represents the gravimetric energy density of a battery cell, calculated based
    on a normalised discharge from upper to lower voltage limits. The goal is to
    maximise the energy density, which is achieved by setting minimising = False
    in the optimiser settings.

    Inherits all parameters and attributes from ``DesignCost``.
    """

    def __init__(self, problem, update_capacity=False):
<<<<<<< HEAD
        super(GravimetricEnergyDensity, self).__init__(problem, update_capacity)
        self._fixed_problem = False  # keep problem evaluation within _evaluate
=======
        super().__init__(problem, update_capacity)
>>>>>>> 4638a60f

    def _evaluate(self, inputs: Inputs, grad=None):
        """
        Computes the cost function for the energy density.

        Parameters
        ----------
        inputs : Inputs
            The parameters for which to compute the cost.
        grad : array, optional
            Gradient information, not used in this method.

        Returns
        -------
        float
            The gravimetric energy density or -infinity in case of infeasible parameters.
        """
        try:
            with warnings.catch_warnings():
                # Convert UserWarning to an exception
                warnings.filterwarnings("error", category=UserWarning)

                if self.update_capacity:
                    self.problem.model.approximate_capacity(inputs)
                solution = self.problem.evaluate(inputs)

                voltage, current = solution["Voltage [V]"], solution["Current [A]"]
                energy_density = np.trapz(voltage * current, dx=self.dt) / (
                    3600 * self.problem.model.cell_mass(self.parameter_set)
                )

                return energy_density

        # Catch infeasible solutions and return infinity
        except UserWarning as e:
            print(f"Ignoring this sample due to: {e}")
            return -np.inf

        # Catch any other exception and return infinity
        except Exception as e:
            print(f"An error occurred during the evaluation: {e}")
            return -np.inf


class VolumetricEnergyDensity(DesignCost):
    """
    Represents the volumetric energy density of a battery cell, calculated based
    on a normalised discharge from upper to lower voltage limits. The goal is to
    maximise the energy density, which is achieved by setting minimising = False
    in the optimiser settings.

    Inherits all parameters and attributes from ``DesignCost``.
    """

    def __init__(self, problem, update_capacity=False):
<<<<<<< HEAD
        super(VolumetricEnergyDensity, self).__init__(problem, update_capacity)
        self._fixed_problem = False  # keep problem evaluation within _evaluate
=======
        super().__init__(problem, update_capacity)
>>>>>>> 4638a60f

    def _evaluate(self, inputs: Inputs, grad=None):
        """
        Computes the cost function for the energy density.

        Parameters
        ----------
        inputs : Inputs
            The parameters for which to compute the cost.
        grad : array, optional
            Gradient information, not used in this method.

        Returns
        -------
        float
            The volumetric energy density or -infinity in case of infeasible parameters.
        """
        try:
            with warnings.catch_warnings():
                # Convert UserWarning to an exception
                warnings.filterwarnings("error", category=UserWarning)

                if self.update_capacity:
                    self.problem.model.approximate_capacity(inputs)
                solution = self.problem.evaluate(inputs)

                voltage, current = solution["Voltage [V]"], solution["Current [A]"]
                energy_density = np.trapz(voltage * current, dx=self.dt) / (
                    3600 * self.problem.model.cell_volume(self.parameter_set)
                )

                return energy_density

        # Catch infeasible solutions and return infinity
        except UserWarning as e:
            print(f"Ignoring this sample due to: {e}")
            return -np.inf

        # Catch any other exception and return infinity
        except Exception as e:
            print(f"An error occurred during the evaluation: {e}")
            return -np.inf<|MERGE_RESOLUTION|>--- conflicted
+++ resolved
@@ -97,12 +97,8 @@
     """
 
     def __init__(self, problem, update_capacity=False):
-<<<<<<< HEAD
-        super(GravimetricEnergyDensity, self).__init__(problem, update_capacity)
+        super().__init__(problem, update_capacity)
         self._fixed_problem = False  # keep problem evaluation within _evaluate
-=======
-        super().__init__(problem, update_capacity)
->>>>>>> 4638a60f
 
     def _evaluate(self, inputs: Inputs, grad=None):
         """
@@ -158,12 +154,8 @@
     """
 
     def __init__(self, problem, update_capacity=False):
-<<<<<<< HEAD
-        super(VolumetricEnergyDensity, self).__init__(problem, update_capacity)
+        super().__init__(problem, update_capacity)
         self._fixed_problem = False  # keep problem evaluation within _evaluate
-=======
-        super().__init__(problem, update_capacity)
->>>>>>> 4638a60f
 
     def _evaluate(self, inputs: Inputs, grad=None):
         """
