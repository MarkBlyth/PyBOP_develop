--- conflicted
+++ resolved
@@ -65,7 +65,6 @@
             for cost in self.costs:
                 self.parameters.join(cost.parameters)
 
-<<<<<<< HEAD
         # Check if any cost function requires capacity update
         self.update_capacity = False
         if any(cost.update_capacity for cost in self.costs):
@@ -81,10 +80,7 @@
         # Weighted costs do not use this functionality
         self._has_separable_problem = False
 
-    def _evaluate(self, inputs: Inputs, grad=None):
-=======
     def _evaluate(self, inputs: Inputs):
->>>>>>> 66cf05fd
         """
         Calculate the weighted cost for a given set of parameters.
 
@@ -106,7 +102,6 @@
         e = np.empty_like(self.costs)
 
         for i, cost in enumerate(self.costs):
-<<<<<<< HEAD
             inputs = cost.parameters.as_dict()
             if self._has_identical_problems:
                 cost.y = self.y
@@ -114,13 +109,6 @@
                 cost.y = cost.problem.evaluate(
                     inputs, update_capacity=self.update_capacity
                 )
-=======
-            if not self._fixed_problem and self._different_problems:
-                inputs = cost.parameters.as_dict()
-                cost._current_prediction = cost.problem.evaluate(inputs)
-            else:
-                cost._current_prediction = self._current_prediction
->>>>>>> 66cf05fd
             e[i] = cost._evaluate(inputs)
 
         return np.dot(e, self.weights)
