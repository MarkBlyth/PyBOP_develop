import numpy as np

from pybop.costs.base_cost import BaseCost
from pybop.observers.observer import Observer
from pybop.parameters.parameter import Inputs


class RootMeanSquaredError(BaseCost):
    """
    Root mean square error cost function.

    Computes the root mean square error between model predictions and the target
    data, providing a measure of the differences between predicted values and
    observed values.

    Inherits all parameters and attributes from ``BaseCost``.

    """

    def __init__(self, problem):
        super().__init__(problem)

<<<<<<< HEAD
        # Default fail gradient
        self._de = 1.0

    def _evaluate(self, inputs: Inputs):
=======
    def _evaluate(self, inputs: Inputs, grad=None):
>>>>>>> 08fa1cb5
        """
        Calculate the root mean square error for a given set of parameters.

        Parameters
        ----------
        inputs : Inputs
            The parameters for which to evaluate the cost.
        grad : array-like, optional
            An array to store the gradient of the cost function with respect
            to the parameters.

        Returns
        -------
        float
            The root mean square error.

        """
        if not self.verify_prediction(self._current_prediction):
            return np.inf

        e = np.asarray(
            [
                np.sqrt(
                    np.mean(
                        (self._current_prediction[signal] - self._target[signal]) ** 2
                    )
                )
                for signal in self.signal
            ]
        )

        return e.item() if self.n_outputs == 1 else np.sum(e)

    def _evaluateS1(self, inputs: Inputs):
        """
        Compute the cost and its gradient with respect to the parameters.

        Parameters
        ----------
        inputs : Inputs
            The parameters for which to compute the cost and gradient.

        Returns
        -------
        tuple
            A tuple containing the cost and the gradient. The cost is a float,
            and the gradient is an array-like of the same length as `inputs`.

        Raises
        ------
        ValueError
            If an error occurs during the calculation of the cost or gradient.
        """
        if not self.verify_prediction(self._current_prediction):
            return np.inf, self._de * np.ones(self.n_parameters)

        r = np.asarray(
            [
                self._current_prediction[signal] - self._target[signal]
                for signal in self.signal
            ]
        )
        e = np.sqrt(np.mean(r**2, axis=1))
        de = np.mean((r * self._current_sensitivities.T), axis=2) / (
            e + np.finfo(float).eps
        )

        if self.n_outputs == 1:
            return e.item(), de.flatten()
        else:
            return np.sum(e), np.sum(de, axis=1)


class SumSquaredError(BaseCost):
    """
    Sum of squared errors cost function.

    Computes the sum of the squares of the differences between model predictions
    and target data, which serves as a measure of the total error between the
    predicted and observed values.

    Inherits all parameters and attributes from ``BaseCost``.

    Additional Attributes
    ---------------------
    _de : float
        The gradient of the cost function to use if an error occurs during
        evaluation. Defaults to 1.0.

    """

    def __init__(self, problem):
        super().__init__(problem)

<<<<<<< HEAD
        # Default fail gradient
        self._de = 1.0

    def _evaluate(self, inputs: Inputs):
=======
    def _evaluate(self, inputs: Inputs, grad=None):
>>>>>>> 08fa1cb5
        """
        Calculate the sum of squared errors for a given set of parameters.

        Parameters
        ----------
        inputs : Inputs
            The parameters for which to evaluate the cost.

        Returns
        -------
        float
            The Sum of Squared Error.
        """
        if not self.verify_prediction(self._current_prediction):
            return np.inf

        e = np.asarray(
            [
                np.sum((self._current_prediction[signal] - self._target[signal]) ** 2)
                for signal in self.signal
            ]
        )

        return e.item() if self.n_outputs == 1 else np.sum(e)

    def _evaluateS1(self, inputs: Inputs):
        """
        Compute the cost and its gradient with respect to the parameters.

        Parameters
        ----------
        inputs : Inputs
            The parameters for which to compute the cost and gradient.

        Returns
        -------
        tuple
            A tuple containing the cost and the gradient. The cost is a float,
            and the gradient is an array-like of the same length as `inputs`.

        Raises
        ------
        ValueError
            If an error occurs during the calculation of the cost or gradient.
        """
        if not self.verify_prediction(self._current_prediction):
            return np.inf, self._de * np.ones(self.n_parameters)

        r = np.asarray(
            [
                self._current_prediction[signal] - self._target[signal]
                for signal in self.signal
            ]
        )
        e = np.sum(np.sum(r**2, axis=0), axis=0)
        de = 2 * np.sum(np.sum((r * self._current_sensitivities.T), axis=2), axis=1)

        return e, de


class Minkowski(BaseCost):
    """
    The Minkowski distance is a generalisation of several distance metrics,
    including the Euclidean and Manhattan distances. It is defined as:

    .. math::
        L_p(x, y) = ( \\sum_i |x_i - y_i|^p )^(1/p)

    where p > 0 is the order of the Minkowski distance. For p ≥ 1, the
    Minkowski distance is a metric. For 0 < p < 1, it is not a metric, as it
    does not satisfy the triangle inequality, although a metric can be
    obtained by removing the (1/p) exponent.

    Special cases:

    * p = 1: Manhattan distance
    * p = 2: Euclidean distance
    * p → ∞: Chebyshev distance (not implemented as yet)

    This class implements the Minkowski distance as a cost function for
    optimisation problems, allowing for flexible distance-based optimisation
    across various problem domains.

    Attributes
    ----------
    p : float, optional
        The order of the Minkowski distance.
    """

    def __init__(self, problem, p: float = 2.0):
        super().__init__(problem)
        if p < 0:
            raise ValueError(
                "The order of the Minkowski distance must be greater than 0."
            )
        elif not np.isfinite(p):
            raise ValueError(
                "For p = infinity, an implementation of the Chebyshev distance is required."
            )
        self.p = float(p)

    def _evaluate(self, inputs: Inputs, grad=None):
        """
        Calculate the Minkowski cost for a given set of parameters.

        Parameters
        ----------
        inputs : Inputs
            The parameters for which to compute the cost and gradient.

        Returns
        -------
        float
            The Minkowski cost.
        """
        if not self.verify_prediction(self._current_prediction):
            return np.inf

        e = np.asarray(
            [
                np.sum(
                    np.abs(self._current_prediction[signal] - self._target[signal])
                    ** self.p
                )
                ** (1 / self.p)
                for signal in self.signal
            ]
        )

        return e.item() if self.n_outputs == 1 else np.sum(e)

    def _evaluateS1(self, inputs):
        """
        Compute the cost and its gradient with respect to the parameters.

        Parameters
        ----------
        inputs : Inputs
            The parameters for which to compute the cost and gradient.

        Returns
        -------
        tuple
            A tuple containing the cost and the gradient. The cost is a float,
            and the gradient is an array-like of the same length as `inputs`.

        Raises
        ------
        ValueError
            If an error occurs during the calculation of the cost or gradient.
        """
        if not self.verify_prediction(self._current_prediction):
            return np.inf, self._de * np.ones(self.n_parameters)

        r = np.asarray(
            [
                self._current_prediction[signal] - self._target[signal]
                for signal in self.signal
            ]
        )
        e = np.asarray(
            [
                np.sum(
                    np.abs(self._current_prediction[signal] - self._target[signal])
                    ** self.p
                )
                ** (1 / self.p)
                for signal in self.signal
            ]
        )
        de = np.sum(
            np.sum(r ** (self.p - 1) * self._current_sensitivities.T, axis=2)
            / (e ** (self.p - 1) + np.finfo(float).eps),
            axis=1,
        )

        return np.sum(e), de


class SumofPower(BaseCost):
    """
    The Sum of Power [1] is a generalised cost function based on the p-th power
    of absolute differences between two vectors. It is defined as:

    .. math::
        C_p(x, y) = \\sum_i |x_i - y_i|^p

    where p ≥ 0 is the power order.

    This class implements the Sum of Power as a cost function for
    optimisation problems, allowing for flexible power-based optimisation
    across various problem domains.

    Special cases:

    * p = 1: Sum of Absolute Differences
    * p = 2: Sum of Squared Differences
    * p → ∞: Maximum Absolute Difference

    Note that this is not normalised, unlike distance metrics. To get a
    distance metric, you would need to take the p-th root of the result.

    [1]: https://mathworld.wolfram.com/PowerSum.html

    Attributes:
        p : float, optional
            The power order for Sum of Power.
    """

    def __init__(self, problem, p: float = 2.0):
        super().__init__(problem)
        if p < 0:
            raise ValueError("The order of 'p' must be greater than 0.")
        elif not np.isfinite(p):
            raise ValueError("p = np.inf is not yet supported.")
        self.p = float(p)

    def _evaluate(self, inputs: Inputs, grad=None):
        """
        Calculate the Sum of Power cost for a given set of parameters.

        Parameters
        ----------
        inputs : Inputs
            The parameters for which to compute the cost and gradient.

        Returns
        -------
        float
            The Sum of Power cost.
        """
        if not self.verify_prediction(self._current_prediction):
            return np.inf

        e = np.asarray(
            [
                np.sum(
                    np.abs(self._current_prediction[signal] - self._target[signal])
                    ** self.p
                )
                for signal in self.signal
            ]
        )

        return e.item() if self.n_outputs == 1 else np.sum(e)

    def _evaluateS1(self, inputs):
        """
        Compute the cost and its gradient with respect to the parameters.

        Parameters
        ----------
        inputs : Inputs
            The parameters for which to compute the cost and gradient.

        Returns
        -------
        tuple
            A tuple containing the cost and the gradient. The cost is a float,
            and the gradient is an array-like of the same length as `inputs`.

        Raises
        ------
        ValueError
            If an error occurs during the calculation of the cost or gradient.
        """
        if not self.verify_prediction(self._current_prediction):
            return np.inf, self._de * np.ones(self.n_parameters)

        r = np.asarray(
            [
                self._current_prediction[signal] - self._target[signal]
                for signal in self.signal
            ]
        )
        e = np.sum(np.sum(np.abs(r) ** self.p))
        de = self.p * np.sum(
            np.sum(r ** (self.p - 1) * self._current_sensitivities.T, axis=2), axis=1
        )

        return e, de


class ObserverCost(BaseCost):
    """
    Observer cost function.

    Computes the cost function for an observer model, which is log likelihood
    of the data points given the model parameters.

    Inherits all parameters and attributes from ``BaseCost``.

    """

    def __init__(self, observer: Observer):
        super().__init__(problem=observer)
        self._observer = observer
        self._fixed_problem = False  # keep problem evaluation within _evaluate

    def _evaluate(self, inputs: Inputs):
        """
        Calculate the observer cost for a given set of parameters.

        Parameters
        ----------
        inputs : Inputs
            The parameters for which to evaluate the cost.
        grad : array-like, optional
            An array to store the gradient of the cost function with respect
            to the parameters.

        Returns
        -------
        float
            The observer cost (negative of the log likelihood).
        """
        log_likelihood = self._observer.log_likelihood(
            self._target, self._observer.time_data(), inputs
        )
        return -log_likelihood

    def _evaluateS1(self, inputs: Inputs):
        """
        Compute the cost and its gradient with respect to the parameters.

        Parameters
        ----------
        inputs : Inputs
            The parameters for which to compute the cost and gradient.

        Returns
        -------
        tuple
            A tuple containing the cost and the gradient. The cost is a float,
            and the gradient is an array-like of the same length as `inputs`.

        Raises
        ------
        ValueError
            If an error occurs during the calculation of the cost or gradient.
        """
        raise NotImplementedError<|MERGE_RESOLUTION|>--- conflicted
+++ resolved
@@ -20,14 +20,7 @@
     def __init__(self, problem):
         super().__init__(problem)
 
-<<<<<<< HEAD
-        # Default fail gradient
-        self._de = 1.0
-
     def _evaluate(self, inputs: Inputs):
-=======
-    def _evaluate(self, inputs: Inputs, grad=None):
->>>>>>> 08fa1cb5
         """
         Calculate the root mean square error for a given set of parameters.
 
@@ -122,14 +115,7 @@
     def __init__(self, problem):
         super().__init__(problem)
 
-<<<<<<< HEAD
-        # Default fail gradient
-        self._de = 1.0
-
     def _evaluate(self, inputs: Inputs):
-=======
-    def _evaluate(self, inputs: Inputs, grad=None):
->>>>>>> 08fa1cb5
         """
         Calculate the sum of squared errors for a given set of parameters.
 
