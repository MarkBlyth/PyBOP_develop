--- conflicted
+++ resolved
@@ -161,15 +161,9 @@
         # Compute the absolute initial cost and resample if required
         self._cost0 = np.abs(self.cost(self.x0))
         if np.isinf(self._cost0):
-<<<<<<< HEAD
             for _i in range(1, self.num_resamples):
-                x0 = self.cost.parameters.rvs(1)
-                self._cost0 = np.abs(self.cost(x0))
-=======
-            for i in range(1, self.num_resamples):
                 self.x0 = self.parameters.rvs(1)[0]
                 self._cost0 = np.abs(self.cost(self.x0))
->>>>>>> 59e2ce18
                 if not np.isinf(self._cost0):
                     break
             if np.isinf(self._cost0):
