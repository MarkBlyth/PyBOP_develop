from typing import Optional

import numpy as np

from pybop import BaseProblem, Dataset
from pybop.parameters.parameter import Inputs, Parameters


class MultiFittingProblem(BaseProblem):
    """
    Problem class for joining mulitple fitting problems into one combined fitting problem.

    Extends `BaseProblem` in a similar way to FittingProblem but for multiple parameter
    estimation problems, which must first be defined individually.

    Additional Attributes
    ---------------------
    problems : pybop.FittingProblem
        The individual PyBOP fitting problems.
    """

    def __init__(self, *args):
        self.problems = []
        models_to_check = []
        for problem in args:
            self.problems.append(problem)
            if problem.model is not None:
                models_to_check.append(problem.model)

        # Check that there are no copies of the same model
        if len(set(models_to_check)) < len(models_to_check):
            raise ValueError("Make a new_copy of the model for each problem.")

        # Compile the set of parameters, ignoring duplicates
        combined_parameters = Parameters()
        for problem in self.problems:
            combined_parameters.join(problem.parameters)

        # Combine the target datasets
        combined_domain_data = []
        combined_signal = []
        for problem in self.problems:
            for signal in problem.signal:
                combined_domain_data.extend(problem.domain_data)
                combined_signal.extend(problem.target[signal])

        super().__init__(
            parameters=combined_parameters,
            model=None,
            signal=["Combined signal"],
        )

        combined_dataset = Dataset(
            {
                self.domain: np.asarray(combined_domain_data),
                "Combined signal": np.asarray(combined_signal),
            }
        )
        self._dataset = combined_dataset.data
        self.parameters.initial_value()

        # Unpack domain and target data
        self._domain_data = self._dataset[self.domain]
        self.n_domain_data = len(self._domain_data)
        self.set_target(combined_dataset)

    def set_initial_state(self, initial_state: Optional[dict] = None):
        """
        Set the initial state to be applied to evaluations of the problem.

        Parameters
        ----------
        initial_state : dict, optional
            A valid initial state (default: None).
        """
        for problem in self.problems:
            problem.set_initial_state(initial_state)

<<<<<<< HEAD
    def evaluate(self, inputs: Inputs):
=======
    def evaluate(self, inputs: Inputs, eis=False, **kwargs):
>>>>>>> d414460f
        """
        Evaluate the model with the given parameters and return the signal.

        Parameters
        ----------
        inputs : Inputs
            Parameters for evaluation of the model.

        Returns
        -------
        y : np.ndarray
            The model output y(t) simulated with given inputs.
        """
        inputs = self.parameters.verify(inputs)
        self.parameters.update(values=list(inputs.values()))

        combined_signal = []

        for problem in self.problems:
            problem_inputs = problem.parameters.as_dict()
            signal_values = problem.evaluate(problem_inputs)

            # Collect signals
            for signal in problem.signal:
                combined_signal.extend(signal_values[signal])

        return {"Combined signal": np.asarray(combined_signal)}

    def evaluateS1(self, inputs: Inputs):
        """
        Evaluate the model with the given parameters and return the signal and its derivatives.

        Parameters
        ----------
        inputs : Inputs
            Parameters for evaluation of the model.

        Returns
        -------
        tuple[dict, np.ndarray]
            A tuple containing the simulation result y(t) as a dictionary and the sensitivities
            dy/dx(t) evaluated with given inputs.
        """
        inputs = self.parameters.verify(inputs)
        self.parameters.update(values=list(inputs.values()))

        combined_signal = []
        all_derivatives = []

        for problem in self.problems:
            problem_inputs = problem.parameters.as_dict()
            signal_values, dyi = problem.evaluateS1(problem_inputs)

            # Collect signals and derivatives
            for signal in problem.signal:
                combined_signal.extend(signal_values[signal])
            all_derivatives.append(dyi)

        y = {"Combined signal": np.asarray(combined_signal)}
        dy = np.concatenate(all_derivatives) if all_derivatives else None

        return (y, dy)<|MERGE_RESOLUTION|>--- conflicted
+++ resolved
@@ -76,11 +76,7 @@
         for problem in self.problems:
             problem.set_initial_state(initial_state)
 
-<<<<<<< HEAD
-    def evaluate(self, inputs: Inputs):
-=======
-    def evaluate(self, inputs: Inputs, eis=False, **kwargs):
->>>>>>> d414460f
+    def evaluate(self, inputs: Inputs, eis=False):
         """
         Evaluate the model with the given parameters and return the signal.
 
