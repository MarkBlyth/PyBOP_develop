--- conflicted
+++ resolved
@@ -64,22 +64,11 @@
 
         self._model = model
         self.check_model = check_model
-<<<<<<< HEAD
-        if isinstance(signal, str):
-            signal = [signal]
-        elif not all(isinstance(item, str) for item in signal):
-            raise ValueError("Signal should be either a string or list of strings.")
-        self.signal = signal
-        self.init_soc = init_soc
-        self.n_outputs = len(self.signal)
-        self._domain_data = None
-=======
         self.signal = signal or ["Voltage [V]"]
         self.additional_variables = additional_variables or []
         self.set_initial_state(initial_state)
         self._dataset = None
-        self._time_data = None
->>>>>>> 2042cf4b
+        self._domain_data = None
         self._target = None
         self.verbose = False
         self.failure_output = np.asarray([np.inf])
@@ -150,7 +139,6 @@
         """
         raise NotImplementedError
 
-<<<<<<< HEAD
     def domain_data(self):
         """
         Returns the domain (Frequency, Time) data.
@@ -162,8 +150,6 @@
         """
         return self._domain_data
 
-=======
->>>>>>> 2042cf4b
     def get_target(self):
         """
         Return the target dataset.
