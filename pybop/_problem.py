--- conflicted
+++ resolved
@@ -9,12 +9,7 @@
     def __init__(
         self,
         parameters,
-<<<<<<< HEAD
-        dataset,
-        signal="Voltage [V]",
-=======
         model=None,
->>>>>>> fc107aa4
         check_model=True,
         init_soc=None,
         x0=None,
@@ -68,7 +63,7 @@
         model,
         parameters,
         dataset,
-        signal="Terminal voltage [V]",
+        signal="Voltage [V]",
         check_model=True,
         init_soc=None,
         x0=None,
@@ -128,11 +123,6 @@
 
         return (np.asarray(y), np.asarray(dy))
 
-<<<<<<< HEAD
-        # Set the fitting parameters and build the model
-        self.fit_parameters = {o.name: o.value for o in parameters}
-        if self._model._built_model is None:
-=======
     def target(self):
         """
         Returns the target dataset.
@@ -164,7 +154,6 @@
             self._model.parameters = {o.name: o.value for o in self.parameters}
 
         elif self._model._built_model is None:
->>>>>>> fc107aa4
             self._model.build(
                 experiment=self.experiment,
                 parameters={o.name: o.value for o in self.parameters},
